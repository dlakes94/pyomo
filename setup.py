#  ___________________________________________________________________________
#
#  Pyomo: Python Optimization Modeling Objects
#  Copyright 2017 National Technology and Engineering Solutions of Sandia, LLC
#  Under the terms of Contract DE-NA0003525 with National Technology and
#  Engineering Solutions of Sandia, LLC, the U.S. Government retains certain
#  rights in this software.
#  This software is distributed under the 3-clause BSD License.
#  ___________________________________________________________________________

"""
Script to generate the installer for pyomo.
"""

import sys
import os

def read(*rnames):
    with open(os.path.join(os.path.dirname(__file__), *rnames)) as README:
        # Strip all leading badges up to, but not including the COIN-OR
        # badge so that they do not appear in the PyPI description
        while True:
            line = README.readline()
            if 'COIN-OR' in line:
                break
            if line.strip() and '[![' not in line:
                break
        return line + README.read()

def get_version():
    # Source pyomo/version/info.py to get the version number
    _verInfo = dict(globals())
    _verFile = os.path.join(os.path.dirname(__file__),
                            'pyomo','version','info.py')
    with open(_verFile) as _FILE:
        exec(_FILE.read(), _verInfo)
    return _verInfo['__version__']

from setuptools import setup, find_packages

CYTHON_REQUIRED = "required"
if 'develop' in sys.argv:
    using_cython = False
else:
    using_cython = "automatic"
if '--with-cython' in sys.argv:
    using_cython = CYTHON_REQUIRED
    sys.argv.remove('--with-cython')
if '--without-cython' in sys.argv:
    using_cython = False
    sys.argv.remove('--without-cython')

ext_modules = []
if using_cython:
    try:
        import platform
        if platform.python_implementation() != "CPython":
            # break out of this try-except (disable Cython)
            raise RuntimeError("Cython is only supported under CPython")
        from Cython.Build import cythonize
        #
        # Note: The Cython developers recommend that you destribute C source
        # files to users.  But this is fine for evaluating the utility of Cython
        #
        import shutil
        files = [
            "pyomo/core/expr/numvalue.pyx",
            "pyomo/core/expr/numeric_expr.pyx",
            "pyomo/core/expr/logical_expr.pyx",
            #"pyomo/core/expr/visitor.pyx",
            "pyomo/core/util.pyx",
            "pyomo/repn/standard_repn.pyx",
            "pyomo/repn/plugins/cpxlp.pyx",
            "pyomo/repn/plugins/gams_writer.pyx",
            "pyomo/repn/plugins/baron_writer.pyx",
            "pyomo/repn/plugins/ampl/ampl_.pyx",
        ]
        for f in files:
            shutil.copyfile(f[:-1], f)
        ext_modules = cythonize(files, compiler_directives={
            "language_level": 3 if sys.version_info >= (3, ) else 2})
    except:
        if using_cython == CYTHON_REQUIRED:
            print("""
ERROR: Cython was explicitly requested with --with-cython, but cythonization
       of core Pyomo modules failed.
""")
            raise
        using_cython = False

def run_setup():
   setup(name='Pyomo',
      #
      # Note: the release number is set in pyomo/version/info.py
      #
      version=get_version(),
      maintainer='Pyomo Developer Team',
      maintainer_email='pyomo-developers@googlegroups.com',
      url='http://pyomo.org',
      license='BSD',
      platforms=["any"],
      description='Pyomo: Python Optimization Modeling Objects',
      long_description=read('README.md'),
      long_description_content_type='text/markdown',
      keywords=['optimization'],
      classifiers=[
        'Development Status :: 5 - Production/Stable',
        'Intended Audience :: End Users/Desktop',
        'Intended Audience :: Science/Research',
        'License :: OSI Approved :: BSD License',
        'Natural Language :: English',
        'Operating System :: MacOS',
        'Operating System :: Microsoft :: Windows',
        'Operating System :: Unix',
        'Programming Language :: Python',
        'Programming Language :: Python :: 3',
        'Programming Language :: Python :: 3.6',
        'Programming Language :: Python :: 3.7',
        'Programming Language :: Python :: 3.8',
        'Programming Language :: Python :: 3.9',
        'Programming Language :: Python :: Implementation :: CPython',
        'Programming Language :: Python :: Implementation :: Jython',
        'Programming Language :: Python :: Implementation :: PyPy',
        'Topic :: Scientific/Engineering :: Mathematics',
        'Topic :: Software Development :: Libraries :: Python Modules' ],
      python_requires='>=3.6',
      install_requires=[
          'PyUtilib>=6.0.1.dev0',
          'ply',
          'six>=1.4',
      ],
      packages=find_packages(exclude=("scripts",)),
      package_data={"pyomo.contrib.viewer":["*.ui"]},
      ext_modules = ext_modules,
      include_package_data=True,
      entry_points="""
        [console_scripts]
        pyomo = pyomo.scripting.pyomo_main:main_console_script
        pyomo_python = pyomo.scripting.commands:pyomo_python

        [pyomo.command]
        pyomo.help = pyomo.scripting.driver_help
<<<<<<< HEAD
        pyomo.pyro_mip_server = pyomo.scripting.pyro_mip_server
=======
        pyomo.test.pyomo = pyomo.scripting.runtests
>>>>>>> 9faf831c
        pyomo.viewer=pyomo.contrib.viewer.pyomo_viewer
      """
      )

try:
    run_setup()
except SystemExit as e_info:
    # Cython can generate a SystemExit exception on Windows if the
    # environment is missing / has an incorrect Microsoft compiler.
    # Since Cython is not strictly required, we will disable Cython and
    # try re-running setup(), but only for this very specific situation.
    if 'Microsoft Visual C++' not in str(e_info):
        raise
    elif using_cython == CYTHON_REQUIRED:
        print("""
ERROR: Cython was explicitly requested with --with-cython, but cythonization
       of core Pyomo modules failed.
""")
        raise
    else:
        print("""
ERROR: setup() failed:
    %s
Re-running setup() without the Cython modules
""" % (str(e_info),))
        ext_modules = []
        run_setup()
        print("""
WARNING: Installation completed successfully, but the attempt to cythonize
         core Pyomo modules failed.  Cython provides performance
         optimizations and is not required for any Pyomo functionality.
         Cython returned the following error:
   "%s"
""" % (str(e_info),))<|MERGE_RESOLUTION|>--- conflicted
+++ resolved
@@ -140,11 +140,6 @@
 
         [pyomo.command]
         pyomo.help = pyomo.scripting.driver_help
-<<<<<<< HEAD
-        pyomo.pyro_mip_server = pyomo.scripting.pyro_mip_server
-=======
-        pyomo.test.pyomo = pyomo.scripting.runtests
->>>>>>> 9faf831c
         pyomo.viewer=pyomo.contrib.viewer.pyomo_viewer
       """
       )
