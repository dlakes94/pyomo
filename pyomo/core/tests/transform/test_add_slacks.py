--- conflicted
+++ resolved
@@ -21,12 +21,6 @@
 import random
 
 from pyomo.opt import check_available_solvers
-<<<<<<< HEAD
-from pyomo.environ import (ConcreteModel, Set, Objective,
-                           Constraint, Var, Block, Param,
-                           NonNegativeReals, TransformationFactory, ComponentUID,
-                           inequality)
-=======
 from pyomo.environ import (
     ConcreteModel,
     Set,
@@ -40,7 +34,6 @@
     ComponentUID,
     inequality,
 )
->>>>>>> 63a3c602
 
 import pyomo.core.expr.current as EXPR
 from pyomo.core.expr.compare import assertExpressionsEqual
@@ -108,21 +101,14 @@
         assertExpressionsEqual(
             self,
             cons.body,
-            EXPR.LinearExpression([
-                EXPR.MonomialTermExpression((1, m.x)),
-                EXPR.MonomialTermExpression((
-                    -1, transBlock._slack_minus_rule1)),
-            ])
-        )
-
-<<<<<<< HEAD
-=======
-        self.assertIs(cons.body.arg(0), m.x)
-        self.assertIs(cons.body.arg(1).__class__, EXPR.MonomialTermExpression)
-        self.assertEqual(cons.body.arg(1).arg(0), -1)
-        self.assertIs(cons.body.arg(1).arg(1), transBlock._slack_minus_rule1)
-
->>>>>>> 63a3c602
+            EXPR.LinearExpression(
+                [
+                    EXPR.MonomialTermExpression((1, m.x)),
+                    EXPR.MonomialTermExpression((-1, transBlock._slack_minus_rule1)),
+                ]
+            ),
+        )
+
     def checkRule3(self, m):
         # check all original variables still there:
         cons = m.rule3
@@ -130,19 +116,16 @@
 
         self.assertIsNone(cons.upper)
         self.assertEqual(cons.lower, 0.1)
-<<<<<<< HEAD
-=======
-
-        self.assertEqual(cons.body.nargs(), 2)
->>>>>>> 63a3c602
 
         assertExpressionsEqual(
             self,
             cons.body,
-            EXPR.LinearExpression([
-                EXPR.MonomialTermExpression((1, m.x)),
-                EXPR.MonomialTermExpression((1, transBlock._slack_plus_rule3)),
-            ])
+            EXPR.LinearExpression(
+                [
+                    EXPR.MonomialTermExpression((1, m.x)),
+                    EXPR.MonomialTermExpression((1, transBlock._slack_plus_rule3)),
+                ]
+            ),
         )
 
     def test_ub_constraint_modified(self):
@@ -169,12 +152,13 @@
         assertExpressionsEqual(
             self,
             cons.body,
-            EXPR.LinearExpression([
-                EXPR.MonomialTermExpression((1, m.y)),
-                EXPR.MonomialTermExpression((1, transBlock._slack_plus_rule2)),
-                EXPR.MonomialTermExpression((
-                    -1, transBlock._slack_minus_rule2)),
-            ])
+            EXPR.LinearExpression(
+                [
+                    EXPR.MonomialTermExpression((1, m.y)),
+                    EXPR.MonomialTermExpression((1, transBlock._slack_plus_rule2)),
+                    EXPR.MonomialTermExpression((-1, transBlock._slack_minus_rule2)),
+                ]
+            ),
         )
 
     def test_obj_deactivated(self):
@@ -194,21 +178,18 @@
         obj = transBlock.component("_slack_objective")
         self.assertIsInstance(obj, Objective)
         self.assertTrue(obj.active)
-<<<<<<< HEAD
-=======
-
-        self.assertEqual(obj.expr.nargs(), 4)
->>>>>>> 63a3c602
 
         assertExpressionsEqual(
             self,
             obj.expr,
-            EXPR.LinearExpression([
-                EXPR.MonomialTermExpression((1, transBlock._slack_minus_rule1)),
-                EXPR.MonomialTermExpression((1, transBlock._slack_plus_rule2)),
-                EXPR.MonomialTermExpression((1, transBlock._slack_minus_rule2)),
-                EXPR.MonomialTermExpression((1, transBlock._slack_plus_rule3)),
-            ])
+            EXPR.LinearExpression(
+                [
+                    EXPR.MonomialTermExpression((1, transBlock._slack_minus_rule1)),
+                    EXPR.MonomialTermExpression((1, transBlock._slack_plus_rule2)),
+                    EXPR.MonomialTermExpression((1, transBlock._slack_minus_rule2)),
+                    EXPR.MonomialTermExpression((1, transBlock._slack_plus_rule3)),
+                ]
+            ),
         )
 
     def test_badModel_err(self):
@@ -219,12 +200,8 @@
             RuntimeError,
             "Lower bound exceeds upper bound in constraint rule1*",
             TransformationFactory('core.add_slack_variables').apply_to,
-<<<<<<< HEAD
-            model)
-=======
             model,
         )
->>>>>>> 63a3c602
 
     def test_leave_deactivated_constraints(self):
         m = self.makeModel()
@@ -255,13 +232,8 @@
     def test_only_targets_have_slack_vars(self):
         m = self.makeModel()
         TransformationFactory('core.add_slack_variables').apply_to(
-<<<<<<< HEAD
-            m,
-            targets=[m.rule1, m.rule3])
-=======
-            m, targets=[m.rule1, m.rule3]
-        )
->>>>>>> 63a3c602
+            m, targets=[m.rule1, m.rule3]
+        )
 
         transBlock = m.component("_core_add_slack_variables")
         # check that we only made slack vars for targets
@@ -270,13 +242,8 @@
     def test_only_targets_have_slack_vars_create_using(self):
         m = self.makeModel()
         m2 = TransformationFactory('core.add_slack_variables').create_using(
-<<<<<<< HEAD
-            m,
-            targets=[m.rule1, m.rule3])
-=======
-            m, targets=[m.rule1, m.rule3]
-        )
->>>>>>> 63a3c602
+            m, targets=[m.rule1, m.rule3]
+        )
 
         transBlock = m2.component("_core_add_slack_variables")
         # check that we only made slack vars for targets
@@ -292,39 +259,24 @@
     def test_nontarget_constraint_same(self):
         m = self.makeModel()
         TransformationFactory('core.add_slack_variables').apply_to(
-<<<<<<< HEAD
-            m,
-            targets=[m.rule1, m.rule3])
-=======
-            m, targets=[m.rule1, m.rule3]
-        )
->>>>>>> 63a3c602
+            m, targets=[m.rule1, m.rule3]
+        )
 
         self.checkNonTargetCons(m)
 
     def test_nontarget_constraint_same_create_using(self):
         m = self.makeModel()
         m2 = TransformationFactory('core.add_slack_variables').create_using(
-<<<<<<< HEAD
-            m,
-            targets=[m.rule1, m.rule3])
-=======
-            m, targets=[m.rule1, m.rule3]
-        )
->>>>>>> 63a3c602
+            m, targets=[m.rule1, m.rule3]
+        )
 
         self.checkNonTargetCons(m2)
 
     def test_target_constraints_transformed(self):
         m = self.makeModel()
         TransformationFactory('core.add_slack_variables').apply_to(
-<<<<<<< HEAD
-            m,
-            targets=[m.rule1, m.rule3])
-=======
-            m, targets=[m.rule1, m.rule3]
-        )
->>>>>>> 63a3c602
+            m, targets=[m.rule1, m.rule3]
+        )
 
         self.checkRule1(m)
         self.checkRule3(m)
@@ -332,13 +284,8 @@
     def test_target_constraints_transformed_create_using(self):
         m = self.makeModel()
         m2 = TransformationFactory('core.add_slack_variables').create_using(
-<<<<<<< HEAD
-            m,
-            targets=[m.rule1, m.rule3])
-=======
-            m, targets=[m.rule1, m.rule3]
-        )
->>>>>>> 63a3c602
+            m, targets=[m.rule1, m.rule3]
+        )
 
         self.checkRule1(m2)
         self.checkRule3(m2)
@@ -354,22 +301,19 @@
         assertExpressionsEqual(
             self,
             obj.expr,
-            EXPR.LinearExpression([
-                EXPR.MonomialTermExpression((1, transBlock._slack_minus_rule1)),
-                EXPR.MonomialTermExpression((1, transBlock._slack_plus_rule3)),
-            ])
+            EXPR.LinearExpression(
+                [
+                    EXPR.MonomialTermExpression((1, transBlock._slack_minus_rule1)),
+                    EXPR.MonomialTermExpression((1, transBlock._slack_plus_rule3)),
+                ]
+            ),
         )
 
     def test_target_objective(self):
         m = self.makeModel()
         TransformationFactory('core.add_slack_variables').apply_to(
-<<<<<<< HEAD
-            m,
-            targets=[m.rule1, m.rule3])
-=======
-            m, targets=[m.rule1, m.rule3]
-        )
->>>>>>> 63a3c602
+            m, targets=[m.rule1, m.rule3]
+        )
 
         self.assertFalse(m.obj.active)
         self.checkTargetsObj(m)
@@ -377,13 +321,8 @@
     def test_target_objective_create_using(self):
         m = self.makeModel()
         m2 = TransformationFactory('core.add_slack_variables').create_using(
-<<<<<<< HEAD
-            m,
-            targets=[m.rule1, m.rule3])
-=======
-            m, targets=[m.rule1, m.rule3]
-        )
->>>>>>> 63a3c602
+            m, targets=[m.rule1, m.rule3]
+        )
 
         self.assertFalse(m2.obj.active)
         self.checkTargetsObj(m2)
@@ -426,16 +365,6 @@
         out = StringIO()
         with LoggingIntercept(out, 'pyomo.core'):
             TransformationFactory('core.add_slack_variables').apply_to(
-<<<<<<< HEAD
-                m,
-                targets=ComponentUID(m.rule3))
-        self.assertRegex(out.getvalue(),
-                                 "DEPRECATED: In future releases ComponentUID "
-                                 "targets will no longer be\nsupported in the "
-                                 "core.add_slack_variables transformation. "
-                                 "Specify\ntargets as a Constraint or list of "
-                                 "Constraints.*")
-=======
                 m, targets=ComponentUID(m.rule3)
             )
         self.assertRegex(
@@ -446,7 +375,6 @@
             "Specify\ntargets as a Constraint or list of "
             "Constraints.*",
         )
->>>>>>> 63a3c602
 
         # make sure that it still worked though
         self.checkNonTargetCons(m)
@@ -493,26 +421,21 @@
         assertExpressionsEqual(
             self,
             c.body,
-            EXPR.LinearExpression([
-                EXPR.MonomialTermExpression((1, m.x)),
-                EXPR.MonomialTermExpression((-2, m.y)),
-                EXPR.MonomialTermExpression((1, transBlock._slack_plus_rule4)),
-                EXPR.MonomialTermExpression((
-                    -1, transBlock._slack_minus_rule4)),
-            ])
+            EXPR.LinearExpression(
+                [
+                    EXPR.MonomialTermExpression((1, m.x)),
+                    EXPR.MonomialTermExpression((-2, m.y)),
+                    EXPR.MonomialTermExpression((1, transBlock._slack_plus_rule4)),
+                    EXPR.MonomialTermExpression((-1, transBlock._slack_minus_rule4)),
+                ]
+            ),
         )
 
     def test_transformed_constraint_scalar_body(self):
         m = self.makeModel()
         m.p = Param(initialize=6, mutable=True)
         m.rule4 = Constraint(expr=m.p <= 9)
-<<<<<<< HEAD
-        TransformationFactory('core.add_slack_variables').apply_to(
-            m,
-            targets=[m.rule4])
-=======
         TransformationFactory('core.add_slack_variables').apply_to(m, targets=[m.rule4])
->>>>>>> 63a3c602
 
         transBlock = m._core_add_slack_variables
         c = m.rule4
@@ -523,10 +446,6 @@
         self.assertIs(c.body.arg(1).__class__, EXPR.MonomialTermExpression)
         self.assertEqual(c.body.arg(1).arg(0), -1)
         self.assertIs(c.body.arg(1).arg(1), transBlock._slack_minus_rule4)
-<<<<<<< HEAD
-
-=======
->>>>>>> 63a3c602
 
 
 class TestAddSlacks_IndexedConstraints(unittest.TestCase):
@@ -594,35 +513,27 @@
         transBlock = m._core_add_slack_variables
         obj = transBlock.component("_slack_objective")
         self.assertIsInstance(obj, Objective)
-<<<<<<< HEAD
         assertExpressionsEqual(
             self,
             obj.expr,
-            EXPR.LinearExpression([
-                EXPR.MonomialTermExpression((
-                    1, transBlock.component("_slack_plus_rule1[1]"))),
-                EXPR.MonomialTermExpression((
-                    1, transBlock.component("_slack_plus_rule1[2]"))),
-                EXPR.MonomialTermExpression((
-                    1, transBlock.component("_slack_plus_rule1[3]"))),
-            ])
+            EXPR.LinearExpression(
+                [
+                    EXPR.MonomialTermExpression(
+                        (1, transBlock.component("_slack_plus_rule1[1]"))
+                    ),
+                    EXPR.MonomialTermExpression(
+                        (1, transBlock.component("_slack_plus_rule1[2]"))
+                    ),
+                    EXPR.MonomialTermExpression(
+                        (1, transBlock.component("_slack_plus_rule1[3]"))
+                    ),
+                ]
+            ),
         )
 
     def test_indexedtarget_objective(self):
         m = self.makeModel()
-        TransformationFactory('core.add_slack_variables').apply_to(
-            m,
-            targets=[m.rule1])
-=======
-        self.assertEqual(obj.expr.nargs(), 3)
-        self.assertIs(obj.expr.arg(0), transBlock.component("_slack_plus_rule1[1]"))
-        self.assertIs(obj.expr.arg(1), transBlock.component("_slack_plus_rule1[2]"))
-        self.assertIs(obj.expr.arg(2), transBlock.component("_slack_plus_rule1[3]"))
-
-    def test_indexedtarget_objective(self):
-        m = self.makeModel()
         TransformationFactory('core.add_slack_variables').apply_to(m, targets=[m.rule1])
->>>>>>> 63a3c602
 
         self.assertFalse(m.obj.active)
         self.checkTargetObj(m)
@@ -630,13 +541,8 @@
     def test_indexedtarget_objective_create_using(self):
         m = self.makeModel()
         m2 = TransformationFactory('core.add_slack_variables').create_using(
-<<<<<<< HEAD
-            m,
-            targets=[m.rule1])
-=======
             m, targets=[m.rule1]
         )
->>>>>>> 63a3c602
 
         self.assertFalse(m2.obj.active)
         self.checkTargetObj(m2)
@@ -646,57 +552,38 @@
         self.assertEqual(c.lower, 4)
         self.assertIsNone(c.upper)
 
-<<<<<<< HEAD
         assertExpressionsEqual(
             self,
             c.body,
-            EXPR.LinearExpression([
-                EXPR.MonomialTermExpression((2, m.x[i])),
-                EXPR.MonomialTermExpression((
-                    1,
-                    m._core_add_slack_variables.component(
-                        "_slack_plus_rule1[%s]" % i)
-                ))
-            ])
-=======
-        self.assertEqual(c.body.nargs(), 2)
-        self.assertEqual(c.body.arg(0).arg(0), 2)
-        self.assertIs(c.body.arg(0).arg(1), m.x[i])
-        self.assertIs(
-            c.body.arg(1),
-            m._core_add_slack_variables.component("_slack_plus_rule1[%s]" % i),
->>>>>>> 63a3c602
+            EXPR.LinearExpression(
+                [
+                    EXPR.MonomialTermExpression((2, m.x[i])),
+                    EXPR.MonomialTermExpression(
+                        (
+                            1,
+                            m._core_add_slack_variables.component(
+                                "_slack_plus_rule1[%s]" % i
+                            ),
+                        )
+                    ),
+                ]
+            ),
         )
 
     def test_indexedtarget_targets_transformed(self):
         m = self.makeModel()
-<<<<<<< HEAD
-        TransformationFactory('core.add_slack_variables').apply_to(
-            m,
-            targets=[m.rule1])
-
-        for i in [1,2,3]:
-=======
         TransformationFactory('core.add_slack_variables').apply_to(m, targets=[m.rule1])
 
         for i in [1, 2, 3]:
->>>>>>> 63a3c602
             self.checkTransformedRule1(m, i)
 
     def test_indexedtarget_targets_transformed_create_using(self):
         m = self.makeModel()
         m2 = TransformationFactory('core.add_slack_variables').create_using(
-<<<<<<< HEAD
-            m,
-            targets=m.rule1)
-
-        for i in [1,2,3]:
-=======
             m, targets=m.rule1
         )
 
         for i in [1, 2, 3]:
->>>>>>> 63a3c602
             self.checkTransformedRule1(m2, i)
 
     def checkSlackVars_constraintDataTarget(self, transBlock):
@@ -733,13 +620,8 @@
     def test_ConstraintDatatarget_nontargets_same(self):
         m = self.makeModel()
         TransformationFactory('core.add_slack_variables').apply_to(
-<<<<<<< HEAD
-            m,
-            targets=[m.rule1[2]])
-=======
             m, targets=[m.rule1[2]]
         )
->>>>>>> 63a3c602
 
         self.checkUntransformedRule1(m, 1)
         self.checkUntransformedRule1(m, 3)
@@ -748,13 +630,8 @@
     def test_ConstraintDatatarget_nontargets_same_create_using(self):
         m = self.makeModel()
         m2 = TransformationFactory('core.add_slack_variables').create_using(
-<<<<<<< HEAD
-            m,
-            targets=[m.rule1[2]])
-=======
             m, targets=[m.rule1[2]]
         )
->>>>>>> 63a3c602
 
         self.checkUntransformedRule1(m2, 1)
         self.checkUntransformedRule1(m2, 3)
