--- conflicted
+++ resolved
@@ -12,17 +12,12 @@
 
 import numpy as np
 from pyutilib.math import infinity
-<<<<<<< HEAD
+from pyomo.common.collections import ComponentSet
 from pyomo.common.modeling import unique_component_name
-from pyomo.core import Block, Var, Param, VarList, ConstraintList, Constraint, Objective, RangeSet, value, ConcreteModel, Reals, sqrt, minimize, maximize
-=======
-from pyomo.common.collections import ComponentSet
-from pyomo.common.modeling import randint, unique_component_name
 from pyomo.core import (
-    Block, Var, Param, Set, VarList, ConstraintList, Constraint, Objective, 
-    RangeSet, value, ConcreteModel, Reals, sqrt, minimize, maximize
+    Block, Var, Param, VarList, ConstraintList, Constraint, Objective,
+    RangeSet, value, ConcreteModel, Reals, sqrt, minimize, maximize,
 )
->>>>>>> f607ebf3
 from pyomo.core.expr import current as EXPR
 from pyomo.core.base.external import PythonCallbackFunction
 from pyomo.core.base.numvalue import nonpyomo_leaf_types
