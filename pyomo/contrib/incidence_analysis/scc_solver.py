#  ___________________________________________________________________________
#
#  Pyomo: Python Optimization Modeling Objects
#  Copyright (c) 2008-2024
#  National Technology and Engineering Solutions of Sandia, LLC
#  Under the terms of Contract DE-NA0003525 with National Technology and
#  Engineering Solutions of Sandia, LLC, the U.S. Government retains certain
#  rights in this software.
#  This software is distributed under the 3-clause BSD License.
#  ___________________________________________________________________________

import logging

from pyomo.common.timing import HierarchicalTimer
from pyomo.core.base.constraint import Constraint
from pyomo.util.calc_var_value import calculate_variable_from_constraint
from pyomo.util.subsystems import (
    TemporarySubsystemManager,
    generate_subsystem_blocks,
    create_subsystem_block,
)
from pyomo.contrib.incidence_analysis.interface import (
    IncidenceGraphInterface,
    _generate_variables_in_constraints,
)
from pyomo.contrib.incidence_analysis.config import IncidenceMethod


_log = logging.getLogger(__name__)


from pyomo.common.timing import HierarchicalTimer
def generate_strongly_connected_components(
    constraints,
    variables=None,
    include_fixed=False,
<<<<<<< HEAD
    igraph=None,
=======
>>>>>>> aaecb450
    timer=None,
):
    """Yield in order ``_BlockData`` that each contain the variables and
    constraints of a single diagonal block in a block lower triangularization
    of the incidence matrix of constraints and variables

    These diagonal blocks correspond to strongly connected components of the
    bipartite incidence graph, projected with respect to a perfect matching
    into a directed graph.

    Parameters
    ----------
    constraints: List of Pyomo constraint data objects
        Constraints used to generate strongly connected components.
    variables: List of Pyomo variable data objects
        Variables that may participate in strongly connected components.
        If not provided, all variables in the constraints will be used.
    include_fixed: Bool
        Indicates whether fixed variables will be included when
        identifying variables in constraints.

    Yields
    ------
    Tuple of ``_BlockData``, list-of-variables
        Blocks containing the variables and constraints of every strongly
        connected component, in a topological order. The variables are the
        "input variables" for that block.

    """
    if timer is None:
        timer = HierarchicalTimer()
<<<<<<< HEAD
    if variables is None:
        timer.start("generate-vars")
        variables = list(
            _generate_variables_in_constraints(
                constraints,
                include_fixed=include_fixed,
                #method=IncidenceMethod.ampl_repn
            )
        )
        timer.stop("generate-vars")

    assert len(variables) == len(constraints)
    if igraph is None:
        igraph = IncidenceGraphInterface()
=======

    if isinstance(constraints, IncidenceGraphInterface):
        igraph = constraints
        variables = igraph.variables
        constraints = igraph.constraints
    else:
        if variables is None:
            timer.start("generate-variables")
            variables = list(
                _generate_variables_in_constraints(constraints, include_fixed=include_fixed)
            )
            timer.stop("generate-variables")
        timer.start("igraph")
        igraph = IncidenceGraphInterface()
        timer.stop("igraph")

    assert len(variables) == len(constraints)

>>>>>>> aaecb450
    timer.start("block-triang")
    var_blocks, con_blocks = igraph.block_triangularize(
        variables=variables, constraints=constraints
    )
    timer.stop("block-triang")
    subsets = [(cblock, vblock) for vblock, cblock in zip(var_blocks, con_blocks)]
<<<<<<< HEAD
    timer.start("subsystem-blocks")
    for block, inputs in generate_subsystem_blocks(
        subsets, include_fixed=include_fixed
    ):
        timer.stop("subsystem-blocks")
        # TODO: How does len scale for reference-to-list?
        assert len(block.vars) == len(block.cons)
        yield (block, inputs)
        timer.start("subsystem-blocks")
    timer.stop("subsystem-blocks")
=======
    timer.start("generate-block")
    for block, inputs in generate_subsystem_blocks(
        subsets, include_fixed=include_fixed
    ):
        timer.stop("generate-block")
        # TODO: How does len scale for reference-to-list?
        assert len(block.vars) == len(block.cons)
        yield (block, inputs)
        # Note that this code, after the last yield, I believe is only called
        # at time of GC.
        timer.start("generate-block")
    timer.stop("generate-block")
>>>>>>> aaecb450


def solve_strongly_connected_components(
    block,
<<<<<<< HEAD
    *,
    solver=None,
    solve_kwds=None,
    use_calc_var=False,
=======
    solver=None,
    solve_kwds=None,
>>>>>>> aaecb450
    calc_var_kwds=None,
    timer=None,
):
    """Solve a square system of variables and equality constraints by
    solving strongly connected components individually.

    Strongly connected components (of the directed graph of constraints
    obtained from a perfect matching of variables and constraints) are
    the diagonal blocks in a block triangularization of the incidence
    matrix, so solving the strongly connected components in topological
    order is sufficient to solve the entire block.

    One-by-one blocks are solved using Pyomo's
    calculate_variable_from_constraint function, while higher-dimension
    blocks are solved using the user-provided solver object.

    Parameters
    ----------
    block: Pyomo Block
        The Pyomo block whose variables and constraints will be solved
    solver: Pyomo solver object
        The solver object that will be used to solve strongly connected
        components of size greater than one constraint. Must implement
        a solve method.
    solve_kwds: Dictionary
        Keyword arguments for the solver's solve method
    use_calc_var: Bool
        Whether to use ``calculate_variable_from_constraint`` for one-by-one
        square system solves
    calc_var_kwds: Dictionary
        Keyword arguments for calculate_variable_from_constraint

    Returns
    -------
    List of results objects returned by each call to solve

    """
    if solve_kwds is None:
        solve_kwds = {}
    if calc_var_kwds is None:
        calc_var_kwds = {}
    if timer is None:
        timer = HierarchicalTimer()

<<<<<<< HEAD
    timer.start("igraph")
    igraph = IncidenceGraphInterface(
        block,
        active=True,
        include_fixed=False,
        include_inequality=False,
        method=IncidenceMethod.ampl_repn,
    )
    timer.stop("igraph")
    constraints = igraph.constraints
    variables = igraph.variables

    res_list = []
    log_blocks = _log.isEnabledFor(logging.DEBUG)
    timer.start("generate-scc")
    for scc, inputs in generate_strongly_connected_components(
        constraints, variables, timer=timer, igraph=igraph
    ):
        timer.stop("generate-scc")
        with TemporarySubsystemManager(to_fix=inputs, remove_bounds_on_fix=True):
            N = len(scc.vars)
            if N == 1 and use_calc_var:
                if log_blocks:
                    _log.debug(f"Solving 1x1 block: {scc.cons[0].name}.")
                timer.start("calc-var-from-con")
                results = calculate_variable_from_constraint(
                    scc.vars[0], scc.cons[0], **calc_var_kwds
                )
                timer.stop("calc-var-from-con")
=======
    USE_IMPLICIT = True
    if not USE_IMPLICIT:
        timer.start("igraph")
        igraph = IncidenceGraphInterface(
            block,
            active=True,
            include_fixed=False,
            include_inequality=False,
            method=IncidenceMethod.ampl_repn,
        )
        timer.stop("igraph")
        # Use IncidenceGraphInterface to get the constraints and variables
        constraints = igraph.constraints
        variables = igraph.variables

        timer.start("block-triang")
        var_blocks, con_blocks = igraph.block_triangularize()
        timer.stop("block-triang")
        timer.start("subsystem-blocks")
        subsystem_blocks = [
            create_subsystem_block(conbl, varbl, timer=timer) if len(varbl) > 1 else None
            for varbl, conbl in zip(var_blocks, con_blocks)
        ]
        timer.stop("subsystem-blocks")

        res_list = []
        log_blocks = _log.isEnabledFor(logging.DEBUG)

        #timer.start("generate-scc")
        #for scc, inputs in generate_strongly_connected_components(igraph, timer=timer):
        #    timer.stop("generate-scc")
        for i, scc in enumerate(subsystem_blocks):
            if scc is None:
                # Since a block is not necessary for 1x1 solve, we use the convention
                # that None indicates a 1x1 SCC.
                inputs = []
                var = var_blocks[i][0]
                con = con_blocks[i][0]
>>>>>>> aaecb450
            else:
                inputs = list(scc.input_vars.values())

            with TemporarySubsystemManager(to_fix=inputs):
                N = len(var_blocks[i])
                if N == 1:
                    if log_blocks:
                        _log.debug(f"Solving 1x1 block: {scc.cons[0].name}.")
                    timer.start("calc-var")
                    results = calculate_variable_from_constraint(
                        #scc.vars[0], scc.cons[0], **calc_var_kwds
                        var, con, **calc_var_kwds
                    )
<<<<<<< HEAD
                if log_blocks:
                    _log.debug(f"Solving {N}x{N} block.")
                timer.start("scc-subsolver")
                results = solver.solve(scc, **solve_kwds)
                timer.stop("scc-subsolver")
            res_list.append(results)
        timer.start("generate-scc")
    timer.stop("generate-scc")
    return res_list
=======
                    timer.stop("calc-var")
                    res_list.append(results)
                else:
                    if solver is None:
                        var_names = [var.name for var in scc.vars.values()][:10]
                        con_names = [con.name for con in scc.cons.values()][:10]
                        raise RuntimeError(
                            "An external solver is required if block has strongly\n"
                            "connected components of size greater than one (is not"
                            " a DAG).\nGot an SCC of size %sx%s including"
                            " components:\n%s\n%s" % (N, N, var_names, con_names)
                        )
                    if log_blocks:
                        _log.debug(f"Solving {N}x{N} block.")
                    timer.start("solve")
                    results = solver.solve(scc, **solve_kwds)
                    timer.stop("solve")
                    res_list.append(results)
        #    timer.start("generate-scc")
        #timer.stop("generate-scc")
        return res_list
    else:
        from pyomo.contrib.pynumero.algorithms.solvers.implicit_functions import (
            SccImplicitFunctionSolver,
            ScipySolverWrapper,
        )
        timer.start("igraph")
        igraph = IncidenceGraphInterface(
            block,
            active=True,
            include_fixed=False,
            include_inequality=False,
            method=IncidenceMethod.ampl_repn,
        )
        timer.stop("igraph")
        # Use IncidenceGraphInterface to get the constraints and variables
        constraints = igraph.constraints
        variables = igraph.variables

        # Construct an implicit function solver with no parameters. (This is just
        # a square system solver.)
        scc_solver = SccImplicitFunctionSolver(
            variables,
            constraints,
            [],
            solver_class=ScipySolverWrapper,
            timer=timer,
            use_calc_var=False,
        )
        # set_parameters triggers the Newton solve.
        scc_solver.set_parameters([])
        scc_solver.update_pyomo_model()
>>>>>>> aaecb450
<|MERGE_RESOLUTION|>--- conflicted
+++ resolved
@@ -34,10 +34,7 @@
     constraints,
     variables=None,
     include_fixed=False,
-<<<<<<< HEAD
     igraph=None,
-=======
->>>>>>> aaecb450
     timer=None,
 ):
     """Yield in order ``_BlockData`` that each contain the variables and
@@ -69,7 +66,6 @@
     """
     if timer is None:
         timer = HierarchicalTimer()
-<<<<<<< HEAD
     if variables is None:
         timer.start("generate-vars")
         variables = list(
@@ -84,44 +80,13 @@
     assert len(variables) == len(constraints)
     if igraph is None:
         igraph = IncidenceGraphInterface()
-=======
 
-    if isinstance(constraints, IncidenceGraphInterface):
-        igraph = constraints
-        variables = igraph.variables
-        constraints = igraph.constraints
-    else:
-        if variables is None:
-            timer.start("generate-variables")
-            variables = list(
-                _generate_variables_in_constraints(constraints, include_fixed=include_fixed)
-            )
-            timer.stop("generate-variables")
-        timer.start("igraph")
-        igraph = IncidenceGraphInterface()
-        timer.stop("igraph")
-
-    assert len(variables) == len(constraints)
-
->>>>>>> aaecb450
     timer.start("block-triang")
     var_blocks, con_blocks = igraph.block_triangularize(
         variables=variables, constraints=constraints
     )
     timer.stop("block-triang")
     subsets = [(cblock, vblock) for vblock, cblock in zip(var_blocks, con_blocks)]
-<<<<<<< HEAD
-    timer.start("subsystem-blocks")
-    for block, inputs in generate_subsystem_blocks(
-        subsets, include_fixed=include_fixed
-    ):
-        timer.stop("subsystem-blocks")
-        # TODO: How does len scale for reference-to-list?
-        assert len(block.vars) == len(block.cons)
-        yield (block, inputs)
-        timer.start("subsystem-blocks")
-    timer.stop("subsystem-blocks")
-=======
     timer.start("generate-block")
     for block, inputs in generate_subsystem_blocks(
         subsets, include_fixed=include_fixed
@@ -134,20 +99,14 @@
         # at time of GC.
         timer.start("generate-block")
     timer.stop("generate-block")
->>>>>>> aaecb450
 
 
 def solve_strongly_connected_components(
     block,
-<<<<<<< HEAD
     *,
     solver=None,
     solve_kwds=None,
     use_calc_var=False,
-=======
-    solver=None,
-    solve_kwds=None,
->>>>>>> aaecb450
     calc_var_kwds=None,
     timer=None,
 ):
@@ -192,7 +151,6 @@
     if timer is None:
         timer = HierarchicalTimer()
 
-<<<<<<< HEAD
     timer.start("igraph")
     igraph = IncidenceGraphInterface(
         block,
@@ -222,60 +180,8 @@
                     scc.vars[0], scc.cons[0], **calc_var_kwds
                 )
                 timer.stop("calc-var-from-con")
-=======
-    USE_IMPLICIT = True
-    if not USE_IMPLICIT:
-        timer.start("igraph")
-        igraph = IncidenceGraphInterface(
-            block,
-            active=True,
-            include_fixed=False,
-            include_inequality=False,
-            method=IncidenceMethod.ampl_repn,
-        )
-        timer.stop("igraph")
-        # Use IncidenceGraphInterface to get the constraints and variables
-        constraints = igraph.constraints
-        variables = igraph.variables
-
-        timer.start("block-triang")
-        var_blocks, con_blocks = igraph.block_triangularize()
-        timer.stop("block-triang")
-        timer.start("subsystem-blocks")
-        subsystem_blocks = [
-            create_subsystem_block(conbl, varbl, timer=timer) if len(varbl) > 1 else None
-            for varbl, conbl in zip(var_blocks, con_blocks)
-        ]
-        timer.stop("subsystem-blocks")
-
-        res_list = []
-        log_blocks = _log.isEnabledFor(logging.DEBUG)
-
-        #timer.start("generate-scc")
-        #for scc, inputs in generate_strongly_connected_components(igraph, timer=timer):
-        #    timer.stop("generate-scc")
-        for i, scc in enumerate(subsystem_blocks):
-            if scc is None:
-                # Since a block is not necessary for 1x1 solve, we use the convention
-                # that None indicates a 1x1 SCC.
-                inputs = []
-                var = var_blocks[i][0]
-                con = con_blocks[i][0]
->>>>>>> aaecb450
             else:
                 inputs = list(scc.input_vars.values())
-
-            with TemporarySubsystemManager(to_fix=inputs):
-                N = len(var_blocks[i])
-                if N == 1:
-                    if log_blocks:
-                        _log.debug(f"Solving 1x1 block: {scc.cons[0].name}.")
-                    timer.start("calc-var")
-                    results = calculate_variable_from_constraint(
-                        #scc.vars[0], scc.cons[0], **calc_var_kwds
-                        var, con, **calc_var_kwds
-                    )
-<<<<<<< HEAD
                 if log_blocks:
                     _log.debug(f"Solving {N}x{N} block.")
                 timer.start("scc-subsolver")
@@ -284,58 +190,4 @@
             res_list.append(results)
         timer.start("generate-scc")
     timer.stop("generate-scc")
-    return res_list
-=======
-                    timer.stop("calc-var")
-                    res_list.append(results)
-                else:
-                    if solver is None:
-                        var_names = [var.name for var in scc.vars.values()][:10]
-                        con_names = [con.name for con in scc.cons.values()][:10]
-                        raise RuntimeError(
-                            "An external solver is required if block has strongly\n"
-                            "connected components of size greater than one (is not"
-                            " a DAG).\nGot an SCC of size %sx%s including"
-                            " components:\n%s\n%s" % (N, N, var_names, con_names)
-                        )
-                    if log_blocks:
-                        _log.debug(f"Solving {N}x{N} block.")
-                    timer.start("solve")
-                    results = solver.solve(scc, **solve_kwds)
-                    timer.stop("solve")
-                    res_list.append(results)
-        #    timer.start("generate-scc")
-        #timer.stop("generate-scc")
-        return res_list
-    else:
-        from pyomo.contrib.pynumero.algorithms.solvers.implicit_functions import (
-            SccImplicitFunctionSolver,
-            ScipySolverWrapper,
-        )
-        timer.start("igraph")
-        igraph = IncidenceGraphInterface(
-            block,
-            active=True,
-            include_fixed=False,
-            include_inequality=False,
-            method=IncidenceMethod.ampl_repn,
-        )
-        timer.stop("igraph")
-        # Use IncidenceGraphInterface to get the constraints and variables
-        constraints = igraph.constraints
-        variables = igraph.variables
-
-        # Construct an implicit function solver with no parameters. (This is just
-        # a square system solver.)
-        scc_solver = SccImplicitFunctionSolver(
-            variables,
-            constraints,
-            [],
-            solver_class=ScipySolverWrapper,
-            timer=timer,
-            use_calc_var=False,
-        )
-        # set_parameters triggers the Newton solve.
-        scc_solver.set_parameters([])
-        scc_solver.update_pyomo_model()
->>>>>>> aaecb450
+    return res_list