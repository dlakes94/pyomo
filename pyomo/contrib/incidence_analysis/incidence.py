--- conflicted
+++ resolved
@@ -155,27 +155,20 @@
     method = config.method
     include_fixed = config.include_fixed
     linear_only = config.linear_only
-<<<<<<< HEAD
-    amplrepnvisitor = config.ampl_repn_visitor
-=======
     amplrepnvisitor = config._ampl_repn_visitor
 
     # Check compatibility of arguments
->>>>>>> 94601d30
     if linear_only and method is IncidenceMethod.identify_variables:
         raise RuntimeError(
             "linear_only=True is not supported when using identify_variables"
         )
     if include_fixed and method is IncidenceMethod.ampl_repn:
         raise RuntimeError("include_fixed=True is not supported when using ampl_repn")
-<<<<<<< HEAD
-=======
     if method is IncidenceMethod.ampl_repn and amplrepnvisitor is None:
         # Developer error, this should never happen!
         raise RuntimeError("_ampl_repn_visitor must be provided when using ampl_repn")
 
     # Dispatch to correct method
->>>>>>> 94601d30
     if method is IncidenceMethod.identify_variables:
         return _get_incident_via_identify_variables(expr, include_fixed)
     elif method is IncidenceMethod.standard_repn:
