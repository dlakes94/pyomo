#  ___________________________________________________________________________
#
#  Pyomo: Python Optimization Modeling Objects
#  Copyright (c) 2008-2024
#  National Technology and Engineering Solutions of Sandia, LLC
#  Under the terms of Contract DE-NA0003525 with National Technology and
#  Engineering Solutions of Sandia, LLC, the U.S. Government retains certain
#  rights in this software.
#  This software is distributed under the 3-clause BSD License.
#  ___________________________________________________________________________

'''
Utility functions for the PyROS solver
'''

from collections import namedtuple
from collections.abc import Iterable
from contextlib import contextmanager
from enum import Enum, auto
import functools
import itertools as it
import logging
import math
import timeit

from pyomo.common.collections import ComponentMap, ComponentSet
from pyomo.common.dependencies import scipy as sp
from pyomo.common.errors import ApplicationError, InvalidValueError
from pyomo.common.log import Preformatted
from pyomo.common.modeling import unique_component_name
from pyomo.common.timing import HierarchicalTimer, TicTocTimer
from pyomo.core.base import (
    Any,
    Block,
    Component,
    ConcreteModel,
    Constraint,
    Expression,
    Objective,
    maximize,
    minimize,
    Reals,
    Var,
    value,
)
<<<<<<< HEAD
from pyomo.core.expr.numeric_expr import SumExpression
from pyomo.core.expr.numvalue import native_types
=======
from pyomo.core.util import prod
from pyomo.core.base.var import IndexedVar
from pyomo.core.base.set_types import Reals
from pyomo.opt import TerminationCondition as tc
from pyomo.core.expr import value
from pyomo.core.expr.numeric_expr import NPV_MaxExpression, NPV_MinExpression
from pyomo.repn.standard_repn import generate_standard_repn
import pyomo.repn.plugins.nl_writer as pyomo_nl_writer
import pyomo.repn.ampl as pyomo_ampl_repn
>>>>>>> ccc96bfb
from pyomo.core.expr.visitor import (
    identify_variables,
    identify_mutable_parameters,
    replace_expressions,
)
from pyomo.core.util import prod
from pyomo.opt import SolverFactory, TerminationCondition as tc
from pyomo.repn.standard_repn import generate_standard_repn
from pyomo.repn.plugins import nl_writer as pyomo_nl_writer
from pyomo.util.vars_from_expressions import get_vars_from_components


# Tolerances used in the code
PARAM_IS_CERTAIN_REL_TOL = 1e-4
PARAM_IS_CERTAIN_ABS_TOL = 0
COEFF_MATCH_REL_TOL = 1e-6
COEFF_MATCH_ABS_TOL = 0
ABS_CON_CHECK_FEAS_TOL = 1e-5
PRETRIANGULAR_VAR_COEFF_TOL = 1e-6

TIC_TOC_SOLVE_TIME_ATTR = "pyros_tic_toc_time"
DEFAULT_LOGGER_NAME = "pyomo.contrib.pyros"
DEFAULT_SEPARATION_PRIORITY = 0


class TimingData:
    """
    PyROS solver timing data object.

    Implemented as a wrapper around `common.timing.HierarchicalTimer`,
    with added functionality for enforcing a standardized
    hierarchy of identifiers.

    Attributes
    ----------
    hierarchical_timer_full_ids : set of str
        (Class attribute.) Valid identifiers for use with
        the encapsulated hierarchical timer.
    """

    hierarchical_timer_full_ids = {
        "main",
        "main.preprocessing",
        "main.master_feasibility",
        "main.master",
        "main.dr_polishing",
        "main.local_separation",
        "main.global_separation",
    }

    def __init__(self):
        """Initialize self (see class docstring)."""
        self._hierarchical_timer = HierarchicalTimer()

    def __str__(self):
        """
        String representation of `self`. Currently
        returns the string representation of `self.hierarchical_timer`.

        Returns
        -------
        str
            String representation.
        """
        return self._hierarchical_timer.__str__()

    def _validate_full_identifier(self, full_identifier):
        """
        Validate identifier for hierarchical timer.

        Parameters
        ----------
        full_identifier : str
            Identifier to validate.

        Raises
        ------
        ValueError
            If identifier not in `TimingData.hierarchical_timer_full_ids`.
        """
        if full_identifier not in self.hierarchical_timer_full_ids:
            raise ValueError(
                "PyROS timing data object does not support timing ID: "
                f"{full_identifier}."
            )

    def start_timer(self, full_identifier):
        """
        Start timer for `self.hierarchical_timer`.

        Parameters
        ----------
        full_identifier : str
            Full identifier for the timer to be started.
            Must be an entry of
            `TimingData.hierarchical_timer_full_ids`.
        """
        self._validate_full_identifier(full_identifier)
        identifier = full_identifier.split(".")[-1]
        return self._hierarchical_timer.start(identifier=identifier)

    def stop_timer(self, full_identifier):
        """
        Stop timer for `self.hierarchical_timer`.

        Parameters
        ----------
        full_identifier : str
            Full identifier for the timer to be stopped.
            Must be an entry of
            `TimingData.hierarchical_timer_full_ids`.
        """
        self._validate_full_identifier(full_identifier)
        identifier = full_identifier.split(".")[-1]
        return self._hierarchical_timer.stop(identifier=identifier)

    def get_total_time(self, full_identifier):
        """
        Get total time spent with identifier active.

        Parameters
        ----------
        full_identifier : str
            Full identifier for the timer of interest.

        Returns
        -------
        float
            Total time spent with identifier active.
        """
        return self._hierarchical_timer.get_total_time(identifier=full_identifier)

    def get_main_elapsed_time(self):
        """
        Get total time elapsed for main timer of
        the HierarchicalTimer contained in self.

        Returns
        -------
        float
            Total elapsed time.

        Note
        ----
        This method is meant for use while the main timer is active.
        Otherwise, use ``self.get_total_time("main")``.
        """
        # clean?
        return self._hierarchical_timer.timers["main"].tic_toc.toc(
            msg=None, delta=False
        )


'''Code borrowed from gdpopt: time_code, get_main_elapsed_time, a_logger.'''


@contextmanager
def time_code(timing_data_obj, code_block_name, is_main_timer=False):
    """
    Starts timer at entry, stores elapsed time at exit.

    Parameters
    ----------
    timing_data_obj : TimingData
        Timing data object.
    code_block_name : str
        Name of code block being timed.

    If `is_main_timer=True`, the start time is stored in the timing_data_obj,
    allowing calculation of total elapsed time 'on the fly' (e.g. to enforce
    a time limit) using `get_main_elapsed_time(timing_data_obj)`.
    """
    # initialize tic toc timer
    timing_data_obj.start_timer(code_block_name)

    start_time = timeit.default_timer()
    if is_main_timer:
        timing_data_obj.main_timer_start_time = start_time
    yield
    timing_data_obj.stop_timer(code_block_name)


def get_main_elapsed_time(timing_data_obj):
    """Returns the time since entering the main `time_code` context"""
    return timing_data_obj.get_main_elapsed_time()


def adjust_solver_time_settings(timing_data_obj, solver, config):
    """
    Adjust maximum time allowed for subordinate solver, based
    on total PyROS solver elapsed time up to this point.

    Parameters
    ----------
    timing_data_obj : Bunch
        PyROS timekeeper.
    solver : solver type
        Subordinate solver for which to adjust the max time setting.
    config : ConfigDict
        PyROS solver config.

    Returns
    -------
    original_max_time_setting : float or None
        If IPOPT or BARON is used, a float is returned.
        If GAMS is used, the ``options.add_options`` attribute
        of ``solver`` is returned.
        Otherwise, None is returned.
    custom_setting_present : bool or None
        If IPOPT or BARON is used, True if the max time is
        specified, False otherwise.
        If GAMS is used, True if the attribute ``options.add_options``
        is not None, False otherwise.
        If ``config.time_limit`` is None, then None is returned.

    Note
    ----
    (1) Adjustment only supported for GAMS, BARON, and IPOPT
        interfaces. This routine can be generalized to other solvers
        after a generic Pyomo interface to the time limit setting
        is introduced.
    (2) For IPOPT and BARON, the CPU time limit,
        rather than the wallclock time limit, may be adjusted,
        as there may be no means by which to specify the wall time
        limit explicitly.
    (3) For GAMS, we adjust the time limit through the GAMS Reslim
        option. However, this may be overridden by any user
        specifications included in a GAMS optfile, which may be
        difficult to track down.
    (4) To ensure the time limit is specified to a strictly
        positive value, the time limit is adjusted to a value of
        at least 1 second.
    """
    # in case there is no time remaining: we set time limit
    # to a minimum of 1s, as some solvers require a strictly
    # positive time limit
    time_limit_buffer = 1

    if config.time_limit is not None:
        time_remaining = config.time_limit - get_main_elapsed_time(timing_data_obj)
        if isinstance(solver, type(SolverFactory("gams", solver_io="shell"))):
            original_max_time_setting = solver.options["add_options"]
            custom_setting_present = "add_options" in solver.options

            # note: our time limit will be overridden by any
            #       time limits specified by the user through a
            #       GAMS optfile, but tracking down the optfile
            #       and/or the GAMS subsolver specific option
            #       is more difficult
            reslim_str = "option reslim=" f"{max(time_limit_buffer, time_remaining)};"
            if isinstance(solver.options["add_options"], list):
                solver.options["add_options"].append(reslim_str)
            else:
                solver.options["add_options"] = [reslim_str]
        else:
            # determine name of option to adjust
            if isinstance(solver, SolverFactory.get_class("baron")):
                options_key = "MaxTime"
            elif isinstance(solver, SolverFactory.get_class("ipopt")):
                options_key = (
                    # IPOPT 3.14.0+ added support for specifying
                    # wall time limit explicitly; this is preferred
                    # over CPU time limit
                    "max_wall_time"
                    if solver.version() >= (3, 14, 0, 0)
                    else "max_cpu_time"
                )
            elif isinstance(solver, SolverFactory.get_class("scip")):
                options_key = "limits/time"
            else:
                options_key = None

            if options_key is not None:
                custom_setting_present = options_key in solver.options
                original_max_time_setting = solver.options[options_key]

                # account for elapsed time remaining and
                # original time limit setting.
                # if no original time limit is set, then we assume
                # there is no time limit, rather than tracking
                # down the solver-specific default
                orig_max_time = (
                    float("inf")
                    if original_max_time_setting is None
                    else original_max_time_setting
                )
                solver.options[options_key] = min(
                    max(time_limit_buffer, time_remaining), orig_max_time
                )
            else:
                custom_setting_present = False
                original_max_time_setting = None
                config.progress_logger.warning(
                    "Subproblem time limit setting not adjusted for "
                    f"subsolver of type:\n    {type(solver)}.\n"
                    "    PyROS time limit may not be honored "
                )

        return original_max_time_setting, custom_setting_present
    else:
        return None, None


def revert_solver_max_time_adjustment(
    solver, original_max_time_setting, custom_setting_present, config
):
    """
    Revert solver `options` attribute to its state prior to a
    time limit adjustment performed via
    the routine `adjust_solver_time_settings`.

    Parameters
    ----------
    solver : solver type
        Solver of interest.
    original_max_time_setting : float, list, or None
        Original solver settings. Type depends on the
        solver type.
    custom_setting_present : bool or None
        Was the max time, or other custom solver settings,
        specified prior to the adjustment?
        Can be None if ``config.time_limit`` is None.
    config : ConfigDict
        PyROS solver config.
    """
    if config.time_limit is not None:
        assert isinstance(custom_setting_present, bool)

        # determine name of option to adjust
        if isinstance(solver, type(SolverFactory("gams", solver_io="shell"))):
            options_key = "add_options"
        elif isinstance(solver, SolverFactory.get_class("baron")):
            options_key = "MaxTime"
        elif isinstance(solver, SolverFactory.get_class("ipopt")):
            options_key = (
                # IPOPT 3.14.0+ added support for specifying
                # wall time limit explicitly; this is preferred
                # over CPU time limit
                "max_wall_time"
                if solver.version() >= (3, 14, 0, 0)
                else "max_cpu_time"
            )
        elif isinstance(solver, SolverFactory.get_class("scip")):
            options_key = "limits/time"
        else:
            options_key = None

        if options_key is not None:
            if custom_setting_present:
                # restore original setting
                solver.options[options_key] = original_max_time_setting

                # if GAMS solver used, need to remove the last entry
                # of 'add_options', which contains the max time setting
                # added by PyROS
                if isinstance(solver, type(SolverFactory("gams", solver_io="shell"))):
                    solver.options[options_key].pop()
            else:
                delattr(solver.options, options_key)


class PreformattedLogger(logging.Logger):
    """
    A specialized logger object designed to cast log messages
    to Pyomo `Preformatted` objects prior to logging the messages.
    Useful for circumventing the formatters of the standard Pyomo
    logger in the event an instance is a descendant of the Pyomo
    logger.
    """

    def critical(self, msg, *args, **kwargs):
        """
        Preformat and log ``msg % args`` with severity
        `logging.CRITICAL`.
        """
        return super(PreformattedLogger, self).critical(
            Preformatted(msg % args if args else msg), **kwargs
        )

    def error(self, msg, *args, **kwargs):
        """
        Preformat and log ``msg % args`` with severity
        `logging.ERROR`.
        """
        return super(PreformattedLogger, self).error(
            Preformatted(msg % args if args else msg), **kwargs
        )

    def warning(self, msg, *args, **kwargs):
        """
        Preformat and log ``msg % args`` with severity
        `logging.WARNING`.
        """
        return super(PreformattedLogger, self).warning(
            Preformatted(msg % args if args else msg), **kwargs
        )

    def info(self, msg, *args, **kwargs):
        """
        Preformat and log ``msg % args`` with severity
        `logging.INFO`.
        """
        return super(PreformattedLogger, self).info(
            Preformatted(msg % args if args else msg), **kwargs
        )

    def debug(self, msg, *args, **kwargs):
        """
        Preformat and log ``msg % args`` with severity
        `logging.DEBUG`.
        """
        return super(PreformattedLogger, self).debug(
            Preformatted(msg % args if args else msg), **kwargs
        )

    def log(self, level, msg, *args, **kwargs):
        """
        Preformat and log ``msg % args`` with integer
        severity `level`.
        """
        return super(PreformattedLogger, self).log(
            level, Preformatted(msg % args if args else msg), **kwargs
        )


def setup_pyros_logger(name=DEFAULT_LOGGER_NAME):
    """
    Set up pyros logger.
    """
    # default logger: INFO level, with preformatted messages
    current_logger_class = logging.getLoggerClass()
    logging.setLoggerClass(PreformattedLogger)
    logger = logging.getLogger(name=name)
    logger.setLevel(logging.INFO)
    logging.setLoggerClass(current_logger_class)

    return logger


class pyrosTerminationCondition(Enum):
    """Enumeration of all possible PyROS termination conditions."""

    robust_feasible = 0
    """Final solution is robust feasible."""

    robust_optimal = 1
    """Final solution is robust optimal."""

    robust_infeasible = 2
    """Problem is robust infeasible."""

    max_iter = 3
    """Maximum number of GRCS iteration reached."""

    subsolver_error = 4
    """Subsolver(s) provided could not solve a subproblem to
    an acceptable termination status."""

    time_out = 5
    """Maximum allowable time exceeded."""

    @property
    def message(self):
        """
        str : Message associated with a given PyROS
        termination condition.
        """
        message_dict = {
            self.robust_optimal: "Robust optimal solution identified.",
            self.robust_feasible: "Robust feasible solution identified.",
            self.robust_infeasible: "Problem is robust infeasible.",
            self.time_out: "Maximum allowable time exceeded.",
            self.max_iter: "Maximum number of iterations reached.",
            self.subsolver_error: (
                "Subordinate optimizer(s) could not solve a subproblem "
                "to an acceptable status."
            ),
        }
        return message_dict[self]


class SeparationStrategy(Enum):
    all_violations = auto()
    max_violation = auto()


class SolveMethod(Enum):
    local_solve = auto()
    global_solve = auto()


class ObjectiveType(Enum):
    worst_case = auto()
    nominal = auto()


def standardize_component_data(
    obj,
    valid_ctype,
    valid_cdatatype,
    ctype_validator=None,
    cdatatype_validator=None,
    allow_repeats=False,
    from_iterable=None,
):
    """
    Standardize object to a list of component data objects.
    """
    if isinstance(obj, valid_ctype):
        if ctype_validator is not None:
            ctype_validator(obj)
        return list(obj.values())
    elif isinstance(obj, valid_cdatatype):
        if cdatatype_validator is not None:
            cdatatype_validator(obj)
        return [obj]
    elif isinstance(obj, Component):
        # deal with this case separately from general
        # iterables to prevent iteration over an invalid
        # component type
        raise TypeError(
            f"Input object {obj!r} "
            "is not of valid component type "
            f"{valid_ctype.__name__} or component data type "
            f"(got type {type(obj).__name__})."
        )
    elif isinstance(obj, Iterable) and not isinstance(obj, str):
        ans = []
        for item in obj:
            ans.extend(
                standardize_component_data(
                    item,
                    valid_ctype=valid_ctype,
                    valid_cdatatype=valid_cdatatype,
                    ctype_validator=ctype_validator,
                    cdatatype_validator=cdatatype_validator,
                    allow_repeats=allow_repeats,
                    from_iterable=obj,
                )
            )
    else:
        from_iterable_qual = (
            f" (entry of iterable {from_iterable})" if from_iterable is not None else ""
        )
        raise TypeError(
            f"Input object {obj!r}{from_iterable_qual} "
            "is not of valid component type "
            f"{valid_ctype.__name__} or component data type "
            f"{valid_cdatatype.__name__} (got type {type(obj).__name__})."
        )

    # check for duplicates if desired
    if not allow_repeats and len(ans) != len(ComponentSet(ans)):
        comp_name_list = [comp.name for comp in ans]
        raise ValueError(
            f"Standardized component list {comp_name_list} "
            f"derived from input {obj} "
            "contains duplicate entries."
        )

    return ans


def check_components_descended_from_model(model, components, components_name, config):
    """
    Check all members in a provided sequence of Pyomo component
    objects are descended from a given ConcreteModel object.

    Parameters
    ----------
    model : ConcreteModel
        Model from which components should all be descended.
    components : Iterable of Component
        Components of interest.
    components_name : str
        Brief description or name for the sequence of components.
        Used for constructing error messages.
    config : ConfigDict
        PyROS solver options.

    Raises
    ------
    ValueError
        If at least one entry of `components` is not descended
        from `model`.
    """
    components_not_in_model = [comp for comp in components if comp.model() is not model]
    if components_not_in_model:
        comp_names_str = "\n ".join(
            f"{comp.name!r}, from model with name {comp.model().name!r}"
            for comp in components_not_in_model
        )
        config.progress_logger.error(
            f"The following {components_name} "
            "are not descended from the "
            f"input deterministic model with name {model.name!r}:\n "
            f"{comp_names_str}"
        )
        raise ValueError(
            f"Found {components_name} "
            "not descended from input model. "
            "Check logger output messages."
        )


def check_variables_continuous(model, vars, config):
    """
    Check that all DOF and state variables of the model
    are continuous.

    Parameters
    ----------
    model : ConcreteModel
        Input deterministic model.
    config : ConfigDict
        PyROS solver options.

    Raises
    ------
    ValueError
        If at least one variable is found to not be continuous.

    Note
    ----
    A variable is considered continuous if the `is_continuous()`
    method returns True.
    """
    non_continuous_vars = [var for var in vars if not var.is_continuous()]
    if non_continuous_vars:
        non_continuous_vars_str = "\n ".join(
            f"{var.name!r}" for var in non_continuous_vars
        )
        config.progress_logger.error(
            f"The following Vars of model with name {model.name!r} "
            f"are non-continuous:\n {non_continuous_vars_str}\n"
            "Ensure all model variables passed to PyROS solver are continuous."
        )
        raise ValueError(
            f"Model with name {model.name!r} contains non-continuous Vars."
        )


def validate_model(model, config):
    """
    Validate deterministic model passed to PyROS solver.

    Parameters
    ----------
    model : ConcreteModel
        Deterministic model. Should have only one active Objective.
    config : ConfigDict
        PyROS solver options.

    Returns
    -------
    ComponentSet
        The variables participating in the active Objective
        and Constraint expressions of `model`.

    Raises
    ------
    TypeError
        If model is not of type ConcreteModel.
    ValueError
        If model does not have exactly one active Objective
        component.
    """
    # note: only support ConcreteModel. no support for Blocks
    if not isinstance(model, ConcreteModel):
        raise TypeError(
            f"Model should be of type {ConcreteModel.__name__}, "
            f"but is of type {type(model).__name__}."
        )

    # active objectives check
    active_objs_list = list(
        model.component_data_objects(Objective, active=True, descend_into=True)
    )
    if len(active_objs_list) != 1:
        raise ValueError(
            "Expected model with exactly 1 active objective, but "
            f"model provided has {len(active_objs_list)}."
        )


VariablePartitioning = namedtuple(
    "VariablePartitioning",
    ("first_stage_variables", "second_stage_variables", "state_variables"),
)


def validate_variable_partitioning(model, config):
    """
    Check that partitioning of the first-stage variables,
    second-stage variables, and uncertain parameters
    is valid.

    Parameters
    ----------
    model : ConcreteModel
        Input deterministic model.
    config : ConfigDict
        PyROS solver options.

    Returns
    -------
    list of VarData
        State variables of the model.

    Raises
    ------
    ValueError
        If first-stage variables and second-stage variables
        overlap, or there are no first-stage variables
        and no second-stage variables.
    """
    # at least one DOF required
    if not config.first_stage_variables and not config.second_stage_variables:
        raise ValueError(
            "Arguments `first_stage_variables` and "
            "`second_stage_variables` are both empty lists."
        )

    # ensure no overlap between DOF var sets
    overlapping_vars = ComponentSet(config.first_stage_variables) & ComponentSet(
        config.second_stage_variables
    )
    if overlapping_vars:
        overlapping_var_list = "\n ".join(f"{var.name!r}" for var in overlapping_vars)
        config.progress_logger.error(
            "The following Vars were found in both `first_stage_variables`"
            f"and `second_stage_variables`:\n {overlapping_var_list}"
            "\nEnsure no Vars are included in both arguments."
        )
        raise ValueError(
            "Arguments `first_stage_variables` and `second_stage_variables` "
            "contain at least one common Var object."
        )

    active_model_vars = ComponentSet(
        get_vars_from_components(
            block=model,
            active=True,
            include_fixed=False,
            descend_into=True,
            ctype=(Objective, Constraint),
        )
    )
    check_components_descended_from_model(
        model=model,
        components=active_model_vars,
        components_name=(
            "Vars participating in the "
            "active model Objective/Constraint expressions "
        ),
        config=config,
    )
    check_variables_continuous(model, active_model_vars, config)

    first_stage_vars = ComponentSet(config.first_stage_variables) & active_model_vars
    second_stage_vars = ComponentSet(config.second_stage_variables) & active_model_vars
    state_vars = active_model_vars - (first_stage_vars | second_stage_vars)

    return VariablePartitioning(
        list(first_stage_vars), list(second_stage_vars), list(state_vars)
    )


def validate_uncertainty_specification(model, config):
    """
    Validate specification of uncertain parameters and uncertainty
    set.

    Parameters
    ----------
    model : ConcreteModel
        Input deterministic model.
    config : ConfigDict
        PyROS solver options.

    Raises
    ------
    ValueError
        If at least one of the following holds:

        - dimension of uncertainty set does not equal number of
          uncertain parameters
        - uncertainty set `is_valid()` method does not return
          true.
        - nominal parameter realization is not in the uncertainty set.
    """
    check_components_descended_from_model(
        model=model,
        components=config.uncertain_params,
        components_name="uncertain parameters",
        config=config,
    )

    if len(config.uncertain_params) != config.uncertainty_set.dim:
        raise ValueError(
            "Length of argument `uncertain_params` does not match dimension "
            "of argument `uncertainty_set` "
            f"({len(config.uncertain_params)} != {config.uncertainty_set.dim})."
        )

    # validate uncertainty set
    if not config.uncertainty_set.is_valid(config=config):
        raise ValueError(
            f"Uncertainty set {config.uncertainty_set} is invalid, "
            "as it is either empty or unbounded."
        )

    # fill-in nominal point as necessary, if not provided.
    # otherwise, check length matches uncertainty dimension
    if not config.nominal_uncertain_param_vals:
        config.nominal_uncertain_param_vals = [
            value(param, exception=True) for param in config.uncertain_params
        ]
    elif len(config.nominal_uncertain_param_vals) != len(config.uncertain_params):
        raise ValueError(
            "Lengths of arguments `uncertain_params` and "
            "`nominal_uncertain_param_vals` "
            "do not match "
            f"({len(config.uncertain_params)} != "
            f"{len(config.nominal_uncertain_param_vals)})."
        )

    # uncertainty set should contain nominal point
    nominal_point_in_set = config.uncertainty_set.point_in_set(
        point=config.nominal_uncertain_param_vals
    )
    if not nominal_point_in_set:
        raise ValueError(
            "Nominal uncertain parameter realization "
            f"{config.nominal_uncertain_param_vals} "
            "is not a point in the uncertainty set "
            f"{config.uncertainty_set!r}."
        )


def validate_separation_problem_options(model, config):
    """
    Validate separation problem arguments to the PyROS solver.

    Parameters
    ----------
    model : ConcreteModel
        Input deterministic model.
    config : ConfigDict
        PyROS solver options.

    Raises
    ------
    ValueError
        If options `bypass_local_separation` and
        `bypass_global_separation` are set to False.
    """
    if config.bypass_local_separation and config.bypass_global_separation:
        raise ValueError(
            "Arguments `bypass_local_separation` "
            "and `bypass_global_separation` "
            "cannot both be True."
        )


def validate_pyros_inputs(model, config):
    """
    Perform advanced validation of PyROS solver arguments.

    Parameters
    ----------
    model : ConcreteModel
        Input deterministic model.
    config : ConfigDict
        PyROS solver options.

    Returns
    -------
    user_var_partitioning : VariablePartitioning
        Partitioning of the in-scope model variables into
        first-stage, second-stage, and state variables,
        according to user specification of the first-stage
        and second-stage variables.
    """
    validate_model(model, config)
    user_var_partitioning = validate_variable_partitioning(model, config)
    validate_uncertainty_specification(model, config)
    validate_separation_problem_options(model, config)

    return user_var_partitioning


class ModelData:
    """
    Container for modeling objects from which the PyROS
    subproblems are constructed.

    Parameters
    ----------
    original_model : ConcreteModel
        Original user-provided model.
    timing : TimingData
        Main timing data object.

    Attributes
    ----------
    original_model : ConcreteModel
        Original user-provided model.
    timing : TimingData
        Main PyROS solver timing data object.
    working_model : ConcreteModel
        Preprocessed clone of `original_model` from which
        the PyROS cutting set subproblems are to be
        constructed.
    separation_priority_order : dict
        Mapping from constraint names to separation priority
        values.
    """

    def __init__(self, original_model, config, timing):
        self.original_model = original_model
        self.timing = timing
        self.config = config
        self.separation_priority_order = dict()
        # working model will be addressed by preprocessing
        self.working_model = None

    def preprocess(self, user_var_partitioning):
        """
        Preprocess model data.

        See `preprocess_model_data()`.

        Returns
        -------
        bool
            True if robust infeasibility detected, False otherwise.
        """
        return preprocess_model_data(self, user_var_partitioning)


def get_var_bound_pairs(var):
    """
    Get the domain and declared lower/upper
    bound pairs of a variable data object.

    Parameters
    ----------
    var : VarData
        Variable data object of interest.

    Returns
    -------
    domain_bounds : 2-tuple of None or numeric type
        Domain (lower, upper) bound pair.
    declared_bounds : 2-tuple of None, numeric type, or NumericExpression
        Declared (lower, upper) bound pair.
        Bounds of type `NumericExpression`
        are either constant or mutable expressions.
    """
    # temporarily set domain to Reals to cleanly retrieve
    # the declared bound expressions
    orig_var_domain = var.domain
    var.domain = Reals

    domain_bounds = orig_var_domain.bounds()
    declared_bounds = var.lower, var.upper

    # ensure state of variable object is ultimately left unchanged
    var.domain = orig_var_domain

    return domain_bounds, declared_bounds


def determine_certain_and_uncertain_bound(
    domain_bound, declared_bound, uncertain_params, bound_type
):
    """
    Determine the certain and uncertain lower or upper
    bound for a variable object, based on the specified
    domain and declared bound.

    Parameters
    ----------
    domain_bound : numeric type, NumericExpression, or None
        Domain bound.
    declared_bound : numeric type, NumericExpression, or None
        Declared bound.
    uncertain_params : iterable of ParamData
        Uncertain model parameters.
    bound_type : {'lower', 'upper'}
        Indication of whether the domain bound and declared bound
        specify lower or upper bounds for the variable value.

    Returns
    -------
    certain_bound : numeric type, NumericExpression, or None
        Bound that independent of the uncertain parameters.
    uncertain_bound : numeric expression or None
        Bound that is dependent on the uncertain parameters.
    """
    if bound_type not in {"lower", "upper"}:
        raise ValueError(
            f"Argument {bound_type=!r} should be either 'lower' or 'upper'."
        )

    if declared_bound is not None:
        uncertain_params_in_declared_bound = ComponentSet(
            uncertain_params
        ) & ComponentSet(identify_mutable_parameters(declared_bound))
    else:
        uncertain_params_in_declared_bound = False

    if not uncertain_params_in_declared_bound:
        uncertain_bound = None

        if declared_bound is None:
            certain_bound = domain_bound
        elif domain_bound is None:
            certain_bound = declared_bound
        else:
            if bound_type == "lower":
                certain_bound = (
                    declared_bound
                    if value(declared_bound) >= domain_bound
                    else domain_bound
                )
            else:
                certain_bound = (
                    declared_bound
                    if value(declared_bound) <= domain_bound
                    else domain_bound
                )
    else:
        uncertain_bound = declared_bound
        certain_bound = domain_bound

    return certain_bound, uncertain_bound


BoundTriple = namedtuple("BoundTriple", ("lower", "eq", "upper"))


def rearrange_bound_pair_to_triple(lower_bound, upper_bound):
    """
    Rearrange a lower/upper bound pair into a lower/equality/upper
    bound triple, according to whether or not the lower and upper
    bound are identical numerical values or expressions.

    Parameters
    ----------
    lower_bound : numeric type, NumericExpression, or None
        Lower bound.
    upper_bound : numeric type, NumericExpression, or None
        Upper bound.

    Returns
    -------
    BoundTriple
        Lower/equality/upper bound triple. The equality
        bound is None if `lower_bound` and `upper_bound`
        are not identical numeric type or ``NumericExpression``
        objects, or else it is set to `upper_bound`,
        in which case, both the lower and upper bounds are
        returned as None.

    Note
    ----
    This method is meant to behave in a manner akin to that of
    ConstraintData.equality, in which a ranged inequality
    constraint may be considered an equality constraint if
    the `lower` and `upper` attributes of the constraint
    are identical and not None.
    """
    if lower_bound is not None and lower_bound is upper_bound:
        eq_bound = upper_bound
        lower_bound = None
        upper_bound = None
    else:
        eq_bound = None

    return BoundTriple(lower_bound, eq_bound, upper_bound)


def get_var_certain_uncertain_bounds(var, uncertain_params):
    """
    Determine the certain and uncertain lower/equality/upper bound
    triples for a variable data object, based on that variable's
    domain and declared bounds.

    Parameters
    ----------
    var : VarData
        Variable data object of interest.
    uncertain_params : iterable of ParamData
        Uncertain model parameters.

    Returns
    -------
    certain_bounds : BoundTriple
        The certain lower/equality/upper bound triple.
    uncertain_bounds : BoundTriple
        The uncertain lower/equality/upper bound triple.
    """
    (domain_lb, domain_ub), (declared_lb, declared_ub) = get_var_bound_pairs(var)

    certain_lb, uncertain_lb = determine_certain_and_uncertain_bound(
        domain_bound=domain_lb,
        declared_bound=declared_lb,
        uncertain_params=uncertain_params,
        bound_type="lower",
    )
    certain_ub, uncertain_ub = determine_certain_and_uncertain_bound(
        domain_bound=domain_ub,
        declared_bound=declared_ub,
        uncertain_params=uncertain_params,
        bound_type="upper",
    )

    certain_bounds = rearrange_bound_pair_to_triple(
        lower_bound=certain_lb, upper_bound=certain_ub
    )
    uncertain_bounds = rearrange_bound_pair_to_triple(
        lower_bound=uncertain_lb, upper_bound=uncertain_ub
    )

    return certain_bounds, uncertain_bounds


def get_effective_var_partitioning(model_data):
    """
    Partition the in-scope variables of the input model
    according to known nonadjustability to the uncertain parameters.
    The result is referred to as the "effective" variable
    partitioning.

    In addition to the first-stage variables,
    some of the variables considered second-stage variables
    or state variables according to the user-provided variable
    partitioning may be nonadjustable. This method analyzes
    the decision rule order, fixed variables, and,
    through an iterative pretriangularization method,
    the equality constraints, to identify nonadjustable variables.

    Parameters
    ----------
    model_data : model data object
        Main model data object.

    Returns
    -------
    effective_partitioning : VariablePartitioning
        Effective variable partitioning.
    """
    config = model_data.config
    working_model = model_data.working_model
    user_var_partitioning = model_data.working_model.user_var_partitioning

    # truly nonadjustable variables
    nonadjustable_var_set = ComponentSet()

    # the following variables are immediately known to be nonadjustable:
    # - first-stage variables
    # - (if decision rule order is 0) second-stage variables
    # - all variables fixed to a constant (independent of the uncertain
    #   parameters) explicitly by user or implicitly by bounds
    var_type_list_pairs = (
        ("first-stage", user_var_partitioning.first_stage_variables),
        ("second-stage", user_var_partitioning.second_stage_variables),
        ("state", user_var_partitioning.state_variables),
    )
    for vartype, varlist in var_type_list_pairs:
        for wvar in varlist:
            certain_var_bounds, _ = get_var_certain_uncertain_bounds(
                wvar, working_model.uncertain_params
            )

            is_var_nonadjustable = (
                vartype == "first-stage"
                or (config.decision_rule_order == 0 and vartype == "second-stage")
                or wvar.fixed
                or certain_var_bounds.eq is not None
            )
            if is_var_nonadjustable:
                nonadjustable_var_set.add(wvar)
                config.progress_logger.debug(
                    f"The {vartype} variable {wvar.name!r} "
                    "is nonadjustable, for the following reason(s):"
                )

            if vartype == "first-stage":
                config.progress_logger.debug(f" the variable has a {vartype} status")

            if config.decision_rule_order == 0 and vartype == "second-stage":
                config.progress_logger.debug(
                    f" the variable is {vartype} and the decision rules are static "
                )

            if wvar.fixed:
                config.progress_logger.debug(" the variable is fixed explicitly")

            if certain_var_bounds.eq is not None:
                config.progress_logger.debug(" the variable is fixed by domain/bounds")

    uncertain_params_set = ComponentSet(working_model.uncertain_params)

    # determine constraints that are potentially applicable for
    # pretriangularization
    certain_eq_cons = ComponentSet()
    for wcon in working_model.component_data_objects(Constraint, active=True):
        if not wcon.equality:
            continue
        uncertain_params_in_expr = (
            ComponentSet(identify_mutable_parameters(wcon.expr)) & uncertain_params_set
        )
        if uncertain_params_in_expr:
            continue
        certain_eq_cons.add(wcon)

    pretriangular_con_var_map = ComponentMap()
    for num_passes in it.count(1):
        config.progress_logger.debug(
            f"Performing pass number {num_passes} over the certain constraints."
        )
        new_pretriangular_con_var_map = ComponentMap()
        for ccon in certain_eq_cons:
            vars_in_con = ComponentSet(identify_variables(ccon.body - ccon.upper))
            adj_vars_in_con = vars_in_con - nonadjustable_var_set

            # conditions for pretriangularization of constraint
            # with no uncertain params:
            # - only one nonadjustable variable in the constraint
            # - the nonadjustable variable appears only linearly,
            #   and the linear coefficient exceeds our specified
            #   tolerance.
            if len(adj_vars_in_con) == 1:
                adj_var_in_con = next(iter(adj_vars_in_con))
                ccon_expr_repn = generate_standard_repn(
                    expr=ccon.body - ccon.upper, quadratic=False, compute_values=True
                )
                adj_var_appears_linearly = adj_var_in_con not in ComponentSet(
                    ccon_expr_repn.nonlinear_vars
                ) and adj_var_in_con in ComponentSet(ccon_expr_repn.linear_vars)
                if adj_var_appears_linearly:
                    # get coefficient by summation just in case
                    # standard repn does not simplify completely
                    var_linear_coeff = sum(
                        lcoeff
                        for lvar, lcoeff in zip(
                            ccon_expr_repn.linear_vars, ccon_expr_repn.linear_coefs
                        )
                        if lvar is adj_var_in_con
                    )
                    if abs(var_linear_coeff) > PRETRIANGULAR_VAR_COEFF_TOL:
                        new_pretriangular_con_var_map[ccon] = adj_var_in_con
                        config.progress_logger.debug(
                            f" The variable {adj_var_in_con.name!r} is "
                            "made nonadjustable by the pretriangular constraint "
                            f"{ccon.name!r}."
                        )

        nonadjustable_var_set.update(new_pretriangular_con_var_map.values())
        pretriangular_con_var_map.update(new_pretriangular_con_var_map)
        if not new_pretriangular_con_var_map:
            config.progress_logger.debug(
                "No new pretriangular constraint/variable pairs found. "
                "Terminating pretriangularization loop."
            )
            break

        for pcon in new_pretriangular_con_var_map:
            certain_eq_cons.remove(pcon)

    pretriangular_vars = ComponentSet(pretriangular_con_var_map.values())
    config.progress_logger.debug(
        f"Identified {len(pretriangular_con_var_map)} pretriangular "
        f"constraints and {len(pretriangular_vars)} pretriangular variables "
        f"in {num_passes} passes over the certain constraints."
    )

    effective_first_stage_vars = list(nonadjustable_var_set)
    effective_second_stage_vars = [
        var
        for var in user_var_partitioning.second_stage_variables
        if var not in nonadjustable_var_set
    ]
    effective_state_vars = [
        var
        for var in user_var_partitioning.state_variables
        if var not in nonadjustable_var_set
    ]
    num_vars = len(
        effective_first_stage_vars + effective_second_stage_vars + effective_state_vars
    )

    config.progress_logger.debug("Effective partitioning statistics:")
    config.progress_logger.debug(f"  Variables: {num_vars}")
    config.progress_logger.debug(
        f"    Effective first-stage variables: {len(effective_first_stage_vars)}"
    )
    config.progress_logger.debug(
        f"    Effective second-stage variables: {len(effective_second_stage_vars)}"
    )
    config.progress_logger.debug(
        f"    Effective state variables: {len(effective_state_vars)}"
    )

    return VariablePartitioning(
        first_stage_variables=effective_first_stage_vars,
        second_stage_variables=effective_second_stage_vars,
        state_variables=effective_state_vars,
    )


def add_effective_var_partitioning(model_data):
    """
    Obtain a repartitioning of the in-scope variables of the
    working model according to known adjustability to the
    uncertain parameters, and add this repartitioning to the
    working model.

    Parameters
    ----------
    model_data : model data object
        Main model data object.
    """
    effective_partitioning = get_effective_var_partitioning(model_data)
    model_data.working_model.effective_var_partitioning = VariablePartitioning(
        **effective_partitioning._asdict()
    )


def create_bound_constraint_expr(expr, bound, bound_type, standardize=True):
    """
    Create a relational expression establishing a bound
    for a numeric expression of interest.

    If desired, the expression is such that `bound` appears on the
    right-hand side of the relational (inequality/equality)
    operator.

    Parameters
    ----------
    expr : NumericValue
        Expression for which a bound is to be imposed.
        This can be a Pyomo expression, Var, or Param.
    bound : native numeric type or NumericValue
        Bound for `expr`. This should be a numeric constant,
        Param, or constant/mutable Pyomo expression.
    bound_type : {'lower', 'eq', 'upper'}
        Indicator for whether `expr` is to be lower bounded,
        equality bounded, or upper bounded, by `bound`.
    standardize : bool, optional
        True to ensure `expr` appears on the left-hand side of the
        relational operator, False otherwise.

    Returns
    -------
    RelationalExpression
        Establishes a bound on `expr`.
    """
    if bound_type == "lower":
        return -expr <= -bound if standardize else bound <= expr
    elif bound_type == "eq":
        return expr == bound
    elif bound_type == "upper":
        return expr <= bound
    else:
        raise ValueError(f"Bound type {bound_type!r} not supported.")


def remove_var_declared_bound(var, bound_type):
    """
    Remove the specified declared bound(s) of a variable data object.

    Parameters
    ----------
    var : VarData
        Variable data object of interest.
    bound_type : {'lower', 'eq', 'upper'}
        Indicator for the declared bound(s) to remove.
        Note: if 'eq' is specified, then both the
        lower and upper bounds are removed.
    """
    if bound_type == "lower":
        var.setlb(None)
    elif bound_type == "eq":
        var.setlb(None)
        var.setub(None)
    elif bound_type == "upper":
        var.setub(None)
    else:
        raise ValueError(
            f"Bound type {bound_type!r} not supported. "
            "Bound type must be 'lower', 'eq, or 'upper'."
        )


def remove_all_var_bounds(var):
    """
    Remove all the domain and declared bounds for a specified
    variable data object.
    """
    var.setlb(None)
    var.setub(None)
    var.domain = Reals


def turn_nonadjustable_var_bounds_to_constraints(model_data):
    """
    Reformulate uncertain bounds for the nonadjustable
    (i.e. effective first-stage) variables of the working
    model to constraints.

    Only uncertain declared bounds are reformulated to
    constraints, as these are the only bounds we need to
    reformulate to properly construct the subproblems.
    Consequently, all constraints added to the working model
    in this method are considered second-stage constraints.

    Parameters
    ----------
    model_data : model data object
        Main model data object.
    """
    working_model = model_data.working_model
    nonadjustable_vars = working_model.effective_var_partitioning.first_stage_variables
    uncertain_params_set = ComponentSet(working_model.uncertain_params)
    for var in nonadjustable_vars:
        _, declared_bounds = get_var_bound_pairs(var)
        declared_bound_triple = rearrange_bound_pair_to_triple(*declared_bounds)
        var_name = var.getname(
            relative_to=working_model.user_model, fully_qualified=True
        )
        for btype, bound in declared_bound_triple._asdict().items():
            is_bound_uncertain = bound is not None and (
                ComponentSet(identify_mutable_parameters(bound)) & uncertain_params_set
            )
            if is_bound_uncertain:
                new_con_expr = create_bound_constraint_expr(var, bound, btype)
                new_con_name = f"var_{var_name}_uncertain_{btype}_bound_con"
                remove_var_declared_bound(var, btype)
                if btype == "eq":
                    working_model.second_stage.equality_cons[new_con_name] = (
                        new_con_expr
                    )
                else:
                    working_model.second_stage.inequality_cons[new_con_name] = (
                        new_con_expr
                    )
                    # can't specify custom priorities for variable bounds
                    model_data.separation_priority_order[new_con_name] = (
                        DEFAULT_SEPARATION_PRIORITY
                    )

    # for subsequent developments: return a mapping
    # from each variable to the corresponding binding constraints?
    # we will add this as needed when changes are made to
    # the interface for separation priority ordering


def turn_adjustable_var_bounds_to_constraints(model_data):
    """
    Reformulate domain and declared bounds for the
    adjustable (i.e., effective second-stage and effective state)
    variables of the working model to explicit constraints.

    The domain and declared bounds for every adjustable variable
    are unconditionally reformulated to constraints,
    as this is required for appropriate construction of the
    subproblems later.
    Since these constraints depend on adjustable variables,
    they are taken to be (effective) second-stage constraints.

    Parameters
    ----------
    model_data : model data object
        Main model data object.
    """
    working_model = model_data.working_model

    adjustable_vars = (
        working_model.effective_var_partitioning.second_stage_variables
        + working_model.effective_var_partitioning.state_variables
    )
    for var in adjustable_vars:
        cert_bound_triple, uncert_bound_triple = get_var_certain_uncertain_bounds(
            var, working_model.uncertain_params
        )
        var_name = var.getname(
            relative_to=working_model.user_model, fully_qualified=True
        )
        cert_uncert_bound_zip = (
            ("certain", cert_bound_triple),
            ("uncertain", uncert_bound_triple),
        )
        for certainty_desc, bound_triple in cert_uncert_bound_zip:
            for btype, bound in bound_triple._asdict().items():
                if bound is not None:
                    new_con_name = f"var_{var_name}_{certainty_desc}_{btype}_bound_con"
                    new_con_expr = create_bound_constraint_expr(var, bound, btype)
                    if btype == "eq":
                        working_model.second_stage.equality_cons[new_con_name] = (
                            new_con_expr
                        )
                    else:
                        working_model.second_stage.inequality_cons[new_con_name] = (
                            new_con_expr
                        )
                        # no custom separation priorities for Var
                        # bound constraints
                        model_data.separation_priority_order[new_con_name] = (
                            DEFAULT_SEPARATION_PRIORITY
                        )

        remove_all_var_bounds(var)

    # for subsequent developments: return a mapping
    # from each variable to the corresponding binding constraints?
    # we will add this as needed when changes are made to
    # the interface for separation priority ordering


def setup_working_model(model_data, user_var_partitioning):
    """
    Set up (construct) the working model based on user inputs,
    and add it to the model data object.

    Parameters
    ----------
    model_data : model data object
        Main model data object.
    user_var_partitioning : VariablePartitioning
        User-based partitioning of the in-scope
        variables of the input model.
    """
    config = model_data.config
    original_model = model_data.original_model

    # add temporary block to help keep track of variables
    # and uncertain parameters after cloning
    temp_util_block_attr_name = unique_component_name(original_model, "util")
    original_model.add_component(temp_util_block_attr_name, Block())
    orig_temp_util_block = getattr(original_model, temp_util_block_attr_name)
    orig_temp_util_block.uncertain_params = config.uncertain_params
    orig_temp_util_block.user_var_partitioning = VariablePartitioning(
        **user_var_partitioning._asdict()
    )

    # now set up working model
    model_data.working_model = working_model = ConcreteModel()

    # stagewise blocks for containing stagewise constraints
    working_model.first_stage = Block()
    working_model.first_stage.equality_cons = Constraint(Any)
    working_model.first_stage.inequality_cons = Constraint(Any)
    working_model.second_stage = Block()
    working_model.second_stage.equality_cons = Constraint(Any)
    working_model.second_stage.inequality_cons = Constraint(Any)

    # original user model will be a sub-block of working model,
    # in order to avoid attribute name clashes later
    working_model.user_model = original_model.clone()

    # facilitate later retrieval of the user var partitioning
    working_temp_util_block = getattr(
        working_model.user_model, temp_util_block_attr_name
    )
    model_data.working_model.uncertain_params = (
        working_temp_util_block.uncertain_params.copy()
    )
    working_model.user_var_partitioning = VariablePartitioning(
        **working_temp_util_block.user_var_partitioning._asdict()
    )

    # we are done with the util blocks
    delattr(original_model, temp_util_block_attr_name)
    delattr(working_model.user_model, temp_util_block_attr_name)

    # keep track of the original active constraints
    working_model.original_active_equality_cons = []
    working_model.original_active_inequality_cons = []
    for con in working_model.component_data_objects(Constraint, active=True):
        if con.equality:
            # note: ranged constraints with identical LHS and RHS
            #       objects are considered equality constraints
            working_model.original_active_equality_cons.append(con)
        else:
            working_model.original_active_inequality_cons.append(con)


def standardize_inequality_constraints(model_data):
    """
    Standardize the inequality constraints of the working model,
    and classify them as first-stage inequalities or second-stage
    inequalities.

    Parameters
    ----------
    model_data : model data object
        Main model data object, containing the working model.
    """
    config = model_data.config
    working_model = model_data.working_model
    uncertain_params_set = ComponentSet(working_model.uncertain_params)
    adjustable_vars_set = ComponentSet(
        working_model.effective_var_partitioning.second_stage_variables
        + working_model.effective_var_partitioning.state_variables
    )
    for con in working_model.original_active_inequality_cons:
        uncertain_params_in_con_expr = (
            ComponentSet(identify_mutable_parameters(con.expr)) & uncertain_params_set
        )
        adjustable_vars_in_con_body = (
            ComponentSet(identify_variables(con.body)) & adjustable_vars_set
        )
        con_rel_name = con.getname(
            relative_to=working_model.user_model, fully_qualified=True
        )

        if uncertain_params_in_con_expr | adjustable_vars_in_con_body:
            con_bounds_triple = rearrange_bound_pair_to_triple(
                lower_bound=con.lower, upper_bound=con.upper
            )
            finite_bounds = {
                btype: bd
                for btype, bd in con_bounds_triple._asdict().items()
                if bd is not None
            }
            for btype, bound in finite_bounds.items():
                if btype == "eq":
                    # no equality bounds should be identified here.
                    # equality bound may be identified if:
                    # 1. bound rearrangement method has a bug
                    # 2. ConstraintData.equality is changed.
                    #    such a change would affect this method
                    #    only indirectly
                    raise ValueError(
                        f"Found an equality bound {bound} for the constraint "
                        f"for the constraint with name {con.name!r}. "
                        "Either the bound or the constraint has been misclassified."
                        "Report this case to the Pyomo/PyROS developers."
                    )

                std_con_expr = create_bound_constraint_expr(
                    expr=con.body, bound=bound, bound_type=btype, standardize=True
                )
                new_con_name = f"ineq_con_{con_rel_name}_{btype}_bound_con"

                uncertain_params_in_std_expr = uncertain_params_set & ComponentSet(
                    identify_mutable_parameters(std_con_expr)
                )
                if adjustable_vars_in_con_body | uncertain_params_in_std_expr:
                    working_model.second_stage.inequality_cons[new_con_name] = (
                        std_con_expr
                    )
                    # account for user-specified priority specifications
                    model_data.separation_priority_order[new_con_name] = (
                        config.separation_priority_order.get(
                            con_rel_name, DEFAULT_SEPARATION_PRIORITY
                        )
                    )
                else:
                    # we do not want to modify the arrangement of
                    # lower bound for first-stage inequalities, so
                    # pass `standardize=False`
                    working_model.first_stage.inequality_cons[new_con_name] = (
                        create_bound_constraint_expr(
                            expr=con.body,
                            bound=bound,
                            bound_type=btype,
                            standardize=False,
                        )
                    )

            # constraint has now been moved over to stagewise blocks
            con.deactivate()
        else:
            # constraint depends on the nonadjustable variables only
            working_model.first_stage.inequality_cons[f"ineq_con_{con_rel_name}"] = (
                con.expr
            )
            con.deactivate()


def standardize_equality_constraints(model_data):
    """
    Classify the original active equality constraints of the
    working model as first-stage or second-stage constraints.

    Parameters
    ----------
    model_data : model data object
        Main model data object, containing the working model.
    """
    working_model = model_data.working_model
    uncertain_params_set = ComponentSet(working_model.uncertain_params)
    adjustable_vars_set = ComponentSet(
        working_model.effective_var_partitioning.second_stage_variables
        + working_model.effective_var_partitioning.state_variables
    )
    for con in working_model.original_active_equality_cons:
        uncertain_params_in_con_expr = (
            ComponentSet(identify_mutable_parameters(con.expr)) & uncertain_params_set
        )
        adjustable_vars_in_con_body = (
            ComponentSet(identify_variables(con.body)) & adjustable_vars_set
        )

        # note: none of the equality constraint expressions are modified
        con_rel_name = con.getname(
            relative_to=working_model.user_model, fully_qualified=True
        )
        if uncertain_params_in_con_expr | adjustable_vars_in_con_body:
            working_model.second_stage.equality_cons[f"eq_con_{con_rel_name}"] = (
                con.expr
            )
        else:
            working_model.first_stage.equality_cons[f"eq_con_{con_rel_name}"] = con.expr

        # definitely don't want active duplicate
        con.deactivate()


def get_summands(expr):
    """
    Recursively gather the individual summands of a numeric expression.

    Parameters
    ----------
    expr : native numeric type or NumericValue
        Expression to be analyzed.

    Returns
    -------
    summands : list of expression-like
        The summands.
    """
    if isinstance(expr, SumExpression):
        # note: NPV_SumExpression and LinearExpression
        #       are subclasses of SumExpression,
        #       so those instances are decomposed here, as well.
        summands = []
        for arg in expr.args:
            summands.extend(get_summands(arg))
    else:
        summands = [expr]
    return summands


def declare_objective_expressions(working_model, objective, sense=minimize):
    """
    Identify the per-stage summands of an objective of interest,
    according to the user-based variable partitioning.

    Two Expressions are declared on the working model to contain
    the per-stage summands:

    - ``first_stage_objective``: Sum of additive terms of `objective`
      that are non-uncertain constants or depend only on the
      user-defined first-stage variables.
    - ``second_stage_objective``: Sum of all other additive terms of
      `objective`.

    To facilitate retrieval of the original objective expression
    (modified to account for the sense), an Expression called
    ``full_objective`` is also declared on the working model.

    Parameters
    ----------
    working_model : ConcreteModel
        Working model, constructed during a PyROS solver run.
    objective : ObjectiveData
        Objective of which summands are to be identified.
    sense : {common.enums.minimize, common.enums.maximize}, optional
        Desired sense of the objective; default is minimize.
    """
    if sense not in {minimize, maximize}:
        raise ValueError(
            f"Objective sense {sense} not supported. "
            f"Ensure sense is {minimize} (minimize) or {maximize} (maximize)."
        )

    obj_expr = objective.expr

    obj_args = get_summands(obj_expr)

    # initialize first and second-stage cost expressions
    first_stage_expr = 0
    second_stage_expr = 0

    first_stage_var_set = ComponentSet(
        working_model.user_var_partitioning.first_stage_variables
    )
    uncertain_param_set = ComponentSet(working_model.uncertain_params)

    obj_sense = objective.sense
    for term in obj_args:
        non_first_stage_vars_in_term = ComponentSet(
            v for v in identify_variables(term) if v not in first_stage_var_set
        )
        uncertain_params_in_term = ComponentSet(
            param
            for param in identify_mutable_parameters(term)
            if param in uncertain_param_set
        )

        # account for objective sense

        # update all expressions
        std_term = term if obj_sense == sense else -term
        if non_first_stage_vars_in_term or uncertain_params_in_term:
            second_stage_expr += std_term
        else:
            first_stage_expr += std_term

    working_model.first_stage_objective = Expression(expr=first_stage_expr)
    working_model.second_stage_objective = Expression(expr=second_stage_expr)

    # useful for later
    working_model.full_objective = Expression(
        expr=obj_expr if sense == obj_sense else -obj_expr
    )


def standardize_active_objective(model_data):
    """
    Standardize the active objective of the working model.

    This method involves declaration of:

    - named expressions for the full active objective
      (in a minimization sense), the first-stage objective summand,
      and the second-stage objective summand.
    - an epigraph epigraph variable and constraint.

    The epigraph constraint is considered a first-stage
    inequality provided that it is independent of the
    adjustable (i.e., effective second-stage and effective state)
    variables and the uncertain parameters.

    Parameters
    ----------
    model_data : model data object
        Main model data object.
    """
    config = model_data.config
    working_model = model_data.working_model

    active_obj = next(
        working_model.component_data_objects(Objective, active=True, descend_into=True)
    )
    model_data.active_obj_original_sense = active_obj.sense

    # per-stage summands will be useful for reporting later
    declare_objective_expressions(working_model=working_model, objective=active_obj)

    # useful for later
    working_model.first_stage.epigraph_var = Var(
        initialize=value(active_obj, exception=False)
    )

    # we add the epigraph objective later, as needed,
    # on a per subproblem basis;
    # doing so is more efficient than adding the objective now
    active_obj.deactivate()

    # add the epigraph constraint
    adjustable_vars = (
        working_model.effective_var_partitioning.second_stage_variables
        + working_model.effective_var_partitioning.state_variables
    )
    uncertain_params_in_obj = ComponentSet(
        identify_mutable_parameters(active_obj.expr)
    ) & ComponentSet(working_model.uncertain_params)
    adjustable_vars_in_obj = (
        ComponentSet(identify_variables(active_obj.expr)) & adjustable_vars
    )
    if uncertain_params_in_obj | adjustable_vars_in_obj:
        if config.objective_focus == ObjectiveType.worst_case:
            working_model.second_stage.inequality_cons["epigraph_con"] = (
                working_model.full_objective.expr
                - working_model.first_stage.epigraph_var
                <= 0
            )
            model_data.separation_priority_order["epigraph_con"] = (
                DEFAULT_SEPARATION_PRIORITY
            )
        elif config.objective_focus == ObjectiveType.nominal:
            working_model.first_stage.inequality_cons["epigraph_con"] = (
                working_model.full_objective.expr
                - working_model.first_stage.epigraph_var
                <= 0
            )
        else:
            raise ValueError(
                "Classification of the epigraph constraint with uncertain "
                "and/or adjustable components not implemented "
                f"for objective focus {config.objective_focus!r}."
            )
    else:
        working_model.first_stage.inequality_cons["epigraph_con"] = (
            working_model.full_objective.expr - working_model.first_stage.epigraph_var
            <= 0
        )


def get_all_nonadjustable_variables(working_model):
    """
    Get all nonadjustable variables of the working model.

    The nonadjustable variables comprise the:

    - epigraph variable
    - decision rule variables
    - effective first-stage variables
    """
    epigraph_var = working_model.first_stage.epigraph_var
    decision_rule_vars = list(
        generate_all_decision_rule_var_data_objects(working_model)
    )
    effective_first_stage_vars = (
        working_model.effective_var_partitioning.first_stage_variables
    )

    return [epigraph_var] + decision_rule_vars + effective_first_stage_vars


def get_all_adjustable_variables(working_model):
    """
    Get all variables considered adjustable.
    """
    return (
        working_model.effective_var_partitioning.second_stage_variables
        + working_model.effective_var_partitioning.state_variables
    )


def generate_all_decision_rule_var_data_objects(working_blk):
    """
    Generate a sequence of all decision rule variable data
    objects.

    Parameters
    ----------
    working_blk : BlockData
        Block with a structure similar to the working model
        created during preprocessing.

    Yields
    ------
    VarData
        Decision rule variable.
    """
    for indexed_var in working_blk.first_stage.decision_rule_vars:
        yield from indexed_var.values()


def generate_all_decision_rule_eqns(working_blk):
    """
    Generate sequence of all decision rule equations.
    """
    yield from working_blk.second_stage.decision_rule_eqns.values()


def get_dr_expression(working_blk, second_stage_var):
    """
    Get DR expression corresponding to given second-stage variable.

    Parameters
    ----------
    working_blk : BlockData
        Block with a structure similar to the working model
        created during preprocessing.

    Returns
    ------
    VarData, LinearExpression, or SumExpression
        The corresponding DR expression.
    """
    dr_con = working_blk.eff_ss_var_to_dr_eqn_map[second_stage_var]
    return sum(dr_con.body.args[:-1])


def get_dr_var_to_monomial_map(working_blk):
    """
    Get mapping from all decision rule variables in the working
    block to their corresponding DR equation monomials.

    Parameters
    ----------
    working_blk : BlockData
        Working model Block, containing the decision rule
        components.

    Returns
    -------
    ComponentMap
        The desired mapping.
    """
    dr_var_to_monomial_map = ComponentMap()
    for ss_var in working_blk.effective_var_partitioning.second_stage_variables:
        dr_expr = get_dr_expression(working_blk, ss_var)
        for dr_monomial in dr_expr.args:
            if dr_monomial.is_expression_type():
                # degree > 1 monomial expression of form
                # (product of uncertain params) * dr variable
                dr_var_in_term = dr_monomial.args[-1]
            else:
                # the static term (intercept)
                dr_var_in_term = dr_monomial

            dr_var_to_monomial_map[dr_var_in_term] = dr_monomial

    return dr_var_to_monomial_map


def check_time_limit_reached(timing_data, config):
    """
    Return true if the PyROS solver time limit is reached,
    False otherwise.

    Returns
    -------
    bool
        True if time limit reached, False otherwise.
    """
    return (
        config.time_limit is not None
        and timing_data.get_main_elapsed_time() >= config.time_limit
    )


def reformulate_state_var_independent_eq_cons(model_data):
    """
    Reformulate second-stage equality constraints that are
    independent of the state variables.

    The state variable-independent second-stage equality
    constraints that can be rewritten as polynomials
    in terms of the uncertain parameters
    are reformulated to first-stage equalities
    through matching of the polynomial coefficients.
    Hence, this reformulation technique is referred to as
    coefficient matching.
    In some cases, matching of the coefficients may lead to
    a certificate of robust infeasibility.

    All other state variable-independent second-stage equality
    constraints are recast to pairs of opposing second-stage inequality
    constraints, as they would otherwise over-constrain the uncertain
    parameters in the separation subproblems.

    Parameters
    ----------
    model_data : model data object
        Main model data object.

    Returns
    -------
    robust_infeasible : bool
        True if model found to be robust infeasible,
        False otherwise.
    """
    config = model_data.config
    working_model = model_data.working_model
    ep = working_model.effective_var_partitioning

    effective_second_stage_var_set = ComponentSet(ep.second_stage_variables)
    effective_state_var_set = ComponentSet(ep.state_variables)
    all_vars_set = ComponentSet(working_model.all_variables)
    originally_unfixed_vars = [var for var in all_vars_set if not var.fixed]

    # we will need this to substitute DR expressions for
    # second-stage variables later
    ssvar_id_to_dr_expr_map = {
        id(ss_var): get_dr_expression(working_model, ss_var)
        for ss_var in effective_second_stage_var_set
    }

    # goal: examine constraint expressions in terms of the
    #       uncertain params. we will use standard repn to do this.
    # standard repn analyzes expressions in terms of Var components,
    # but the uncertain params are implemented as mutable Param objects
    # so we temporarily define Var components to be briefly substituted
    # for the uncertain parameters as the constraints are analyzed
    uncertain_params_set = ComponentSet(working_model.uncertain_params)
    working_model.temp_param_vars = temp_param_vars = Var(
        range(len(uncertain_params_set)),
        initialize={
            idx: value(param) for idx, param in enumerate(uncertain_params_set)
        },
    )
    uncertain_param_to_temp_var_map = ComponentMap(
        (param, param_var)
        for param, param_var in zip(uncertain_params_set, temp_param_vars.values())
    )
    uncertain_param_id_to_temp_var_map = {
        id(param): var for param, var in uncertain_param_to_temp_var_map.items()
    }

    # copy the items iterable,
    # as we will be modifying the constituents of the constraint
    # in place
    working_model.first_stage.coefficient_matching_cons = coefficient_matching_cons = []
    for con_idx, con in list(working_model.second_stage.equality_cons.items()):
        vars_in_con = ComponentSet(identify_variables(con.expr))
        mutable_params_in_con = ComponentSet(identify_mutable_parameters(con.expr))

        second_stage_vars_in_con = vars_in_con & effective_second_stage_var_set
        state_vars_in_con = vars_in_con & effective_state_var_set
        uncertain_params_in_con = mutable_params_in_con & uncertain_params_set

        coefficient_matching_applicable = not state_vars_in_con and (
            uncertain_params_in_con or second_stage_vars_in_con
        )
        if coefficient_matching_applicable:
            con_expr_after_dr_substitution = replace_expressions(
                expr=con.body - con.upper, substitution_map=ssvar_id_to_dr_expr_map
            )

            # substitute temporarily defined vars for uncertain params.
            # note: this is performed after, rather than along with,
            # the DR expression substitution, as the DR expressions
            # contain uncertain params
            con_expr_after_all_substitutions = replace_expressions(
                expr=con_expr_after_dr_substitution,
                substitution_map=uncertain_param_id_to_temp_var_map,
            )

            # analyze the expression with respect to the
            # uncertain parameters only. thus, only the proxy
            # variables for the uncertain parameters are unfixed
            # during the analysis
            for var in originally_unfixed_vars:
                var.fix()
            expr_repn = generate_standard_repn(
                expr=con_expr_after_all_substitutions, compute_values=False
            )

            # ensure state of every variable remains unchanged
            # when done
            for var in originally_unfixed_vars:
                var.unfix()

            if expr_repn.nonlinear_expr is not None:
                config.progress_logger.debug(
                    f"Equality constraint {con.name!r} "
                    "is state-variable independent, but cannot be written "
                    "as a polynomial in the uncertain parameters with "
                    "the currently available expression analyzers "
                    "and selected decision rules "
                    f"(decision_rule_order={config.decision_rule_order}). "
                    "We are unable to write a coefficient matching reformulation "
                    "of this constraint."
                    "Recasting to two inequality constraints."
                )

                # keeping this constraint as an equality is not appropriate,
                # as it effectively constrains the uncertain parameters
                # in the separation problems, since the effective DOF
                # variables and DR variables are fixed.
                # hence, we reformulate to inequalities
                for bound_type in ["lower", "upper"]:
                    std_con_expr = create_bound_constraint_expr(
                        expr=con.body, bound=con.upper, bound_type=bound_type
                    )
                    new_con_name = f"reform_{bound_type}_bound_from_{con_idx}"
                    working_model.second_stage.inequality_cons[new_con_name] = (
                        std_con_expr
                    )
                    # no custom priorities specified
                    model_data.separation_priority_order[new_con_name] = (
                        DEFAULT_SEPARATION_PRIORITY
                    )
            else:
                polynomial_repn_coeffs = (
                    [expr_repn.constant]
                    + list(expr_repn.linear_coefs)
                    + list(expr_repn.quadratic_coefs)
                )
                for coeff_idx, coeff_expr in enumerate(polynomial_repn_coeffs):
                    simplified_coeff_expr = generate_standard_repn(
                        expr=coeff_expr, compute_values=True
                    ).to_expression()

                    # for robust satisfaction of the original equality
                    # constraint, all polynomial coefficients must be
                    # equal to zero. so for each coefficient,
                    # we either check for trivial robust
                    # feasibility/infeasibility, or add a constraint
                    # restricting the coefficient expression to value 0
                    if isinstance(simplified_coeff_expr, tuple(native_types)):
                        # coefficient is a constant;
                        # check value to determine
                        # trivial feasibility/infeasibility
                        robust_infeasible = not math.isclose(
                            a=simplified_coeff_expr,
                            b=0,
                            rel_tol=COEFF_MATCH_REL_TOL,
                            abs_tol=COEFF_MATCH_ABS_TOL,
                        )
                        if robust_infeasible:
                            config.progress_logger.info(
                                "PyROS has determined that the model is "
                                "robust infeasible. "
                                "One reason for this is that "
                                f"the equality constraint {con.name!r} "
                                "cannot be satisfied against all realizations "
                                "of uncertainty, "
                                "given the current partitioning into "
                                "first-stage, second-stage, and state variables. "
                                "Consider editing this constraint to reference some "
                                "(additional) second-stage and/or state variable(s)."
                            )

                            # robust infeasibility found;
                            # that is sufficient for termination of PyROS.
                            return robust_infeasible

                    else:
                        # coefficient is dependent on model first-stage
                        # and DR variables. add matching constraint
                        new_con_name = f"coeff_matching_{con_idx}_coeff_{coeff_idx}"
                        working_model.first_stage.equality_cons[new_con_name] = (
                            simplified_coeff_expr == 0
                        )
                        new_con = working_model.first_stage.equality_cons[new_con_name]
                        coefficient_matching_cons.append(new_con)

                        config.progress_logger.debug(
                            f"Derived from constraint {con.name!r} a coefficient "
                            f"matching constraint named {new_con_name!r} "
                            "with expression: \n    "
                            f"{new_con.expr}."
                        )

            # remove rather than deactivate to facilitate:
            # - we no longer need this constraint anywhere
            # - facilitates accurate counting of active constraints
            del working_model.second_stage.equality_cons[con_idx]

    # we no longer need these auxiliary components
    working_model.del_component(temp_param_vars)
    working_model.del_component(temp_param_vars.index_set())

    return False


def preprocess_model_data(model_data, user_var_partitioning):
    """
    Preprocess user inputs to modeling objects from which
    PyROS subproblems can be efficiently constructed.

    Parameters
    ----------
    model_data : model data object
        Main model data object.
    user_var_partitioning : VariablePartitioning
        User-based partitioning of the in-scope
        variables of the input model.

    Returns
    -------
    robust_infeasible : bool
        True if RO problem was found to be robust infeasible,
        False otherwise.
    """
    config = model_data.config
    setup_working_model(model_data, user_var_partitioning)

    # extract as many truly nonadjustable variables as possible
    # from the second-stage and state variables
    config.progress_logger.debug("Repartitioning variables by nonadjustability...")
    add_effective_var_partitioning(model_data)

    # different treatment for effective first-stage
    # than for effective second-stage and state variables
    config.progress_logger.debug("Turning some variable bounds to constraints...")
    turn_nonadjustable_var_bounds_to_constraints(model_data)
    turn_adjustable_var_bounds_to_constraints(model_data)

    config.progress_logger.debug("Standardizing the model constraints...")
    standardize_inequality_constraints(model_data)
    standardize_equality_constraints(model_data)

    # includes epigraph reformulation
    config.progress_logger.debug("Standardizing the active objective...")
    standardize_active_objective(model_data)

    # DR components are added only per effective second-stage variable
    config.progress_logger.debug("Adding decision rule components...")
    add_decision_rule_variables(model_data)
    add_decision_rule_constraints(model_data)

    # the epigraph and DR variables are also first-stage
    config.progress_logger.debug("Finalizing nonadjustable variables...")
    model_data.working_model.all_nonadjustable_variables = (
        get_all_nonadjustable_variables(model_data.working_model)
    )
    model_data.working_model.all_adjustable_variables = get_all_adjustable_variables(
        model_data.working_model
    )
    model_data.working_model.all_variables = (
        model_data.working_model.all_nonadjustable_variables
        + model_data.working_model.all_adjustable_variables
    )

    config.progress_logger.debug(
        "Reformulating state variable-independent second-stage equality constraints..."
    )
    robust_infeasible = reformulate_state_var_independent_eq_cons(model_data)

    return robust_infeasible


def log_model_statistics(model_data):
    """
    Log statistics for the preprocessed model.

    Parameters
    ----------
    model_data : model data object
        Main model data object.
    """
    config = model_data.config
    working_model = model_data.working_model

    ep = working_model.effective_var_partitioning
    up = working_model.user_var_partitioning

    # variables. we log the user partitioning
    num_vars = len(working_model.all_variables)
    num_epigraph_vars = 1
    num_first_stage_vars = len(up.first_stage_variables)
    num_second_stage_vars = len(up.second_stage_variables)
    num_state_vars = len(up.state_variables)
    num_eff_second_stage_vars = len(ep.second_stage_variables)
    num_eff_state_vars = len(ep.state_variables)
    num_dr_vars = len(list(generate_all_decision_rule_var_data_objects(working_model)))

    # uncertain parameters
    num_uncertain_params = len(working_model.uncertain_params)

    # constraints
    num_cons = len(list(working_model.component_data_objects(Constraint, active=True)))

    # # equality constraints
    num_eq_cons = (
        len(working_model.first_stage.equality_cons)
        + len(working_model.second_stage.equality_cons)
        + len(working_model.second_stage.decision_rule_eqns)
    )
    num_first_stage_eq_cons = len(working_model.first_stage.equality_cons)
    num_coeff_matching_cons = len(working_model.first_stage.coefficient_matching_cons)
    num_other_first_stage_eqns = num_first_stage_eq_cons - num_coeff_matching_cons
    num_second_stage_eq_cons = len(working_model.second_stage.equality_cons)
    num_dr_eq_cons = len(working_model.second_stage.decision_rule_eqns)

    # # inequality constraints
    num_ineq_cons = len(working_model.first_stage.inequality_cons) + len(
        working_model.second_stage.inequality_cons
    )
    num_first_stage_ineq_cons = len(working_model.first_stage.inequality_cons)
    num_second_stage_ineq_cons = len(working_model.second_stage.inequality_cons)

    info_log_func = config.progress_logger.info

    IterationLogRecord.log_header_rule(info_log_func)
    info_log_func("Model Statistics:")

    info_log_func(f"  Number of variables : {num_vars}")
    info_log_func(f"    Epigraph variable : {num_epigraph_vars}")
    info_log_func(f"    First-stage variables : {num_first_stage_vars}")
    info_log_func(
        f"    Second-stage variables : {num_second_stage_vars} "
        f"({num_eff_second_stage_vars} adj.)"
    )
    info_log_func(
        f"    State variables : {num_state_vars} " f"({num_eff_state_vars} adj.)"
    )
    info_log_func(f"    Decision rule variables : {num_dr_vars}")

    info_log_func(f"  Number of uncertain parameters : {num_uncertain_params}")

    info_log_func(f"  Number of constraints : {num_cons}")
    info_log_func(f"    Equality constraints : {num_eq_cons}")
    info_log_func(f"      Coefficient matching constraints : {num_coeff_matching_cons}")
    info_log_func(f"      Other first-stage equations : {num_other_first_stage_eqns}")
    info_log_func(f"      Second-stage equations : {num_second_stage_eq_cons}")
    info_log_func(f"      Decision rule equations : {num_dr_eq_cons}")
    info_log_func(f"    Inequality constraints : {num_ineq_cons}")
    info_log_func(f"      First-stage inequalities : {num_first_stage_ineq_cons}")
    info_log_func(f"      Second-stage inequalities : {num_second_stage_ineq_cons}")


def add_decision_rule_variables(model_data):
    """
    Add variables parameterizing the (polynomial)
    decision rules to the working model.

    Parameters
    ----------
    model_data : model data object
        Model data.

    Notes
    -----
    1. One set of decision rule variables is added for each
       effective second-stage variable.
    2. As an efficiency, no decision rule variables
       are added for the nonadjustable, user-defined second-stage
       variables, since the decision rules for such variables
       are necessarily nonstatic.
    """
    config = model_data.config
    effective_second_stage_vars = (
        model_data.working_model.effective_var_partitioning.second_stage_variables
    )
    model_data.working_model.first_stage.decision_rule_vars = decision_rule_vars = []

    # facilitate matching of effective second-stage vars to DR vars later
    model_data.working_model.eff_ss_var_to_dr_var_map = eff_ss_var_to_dr_var_map = (
        ComponentMap()
    )

    # since DR expression is a general polynomial in the uncertain
    # parameters, the exact number of DR variables
    # per effective second-stage variable
    # depends only on the DR order and uncertainty set dimension
    degree = config.decision_rule_order
    num_uncertain_params = len(model_data.working_model.uncertain_params)
    num_dr_vars = sp.special.comb(
        N=num_uncertain_params + degree, k=degree, exact=True, repetition=False
    )

    for idx, eff_ss_var in enumerate(effective_second_stage_vars):
        indexed_dr_var = Var(
            range(num_dr_vars), initialize=0, bounds=(None, None), domain=Reals
        )
        model_data.working_model.first_stage.add_component(
            f"decision_rule_var_{idx}", indexed_dr_var
        )

        # index 0 entry of the IndexedVar is the static
        # DR term. initialize to user-provided value of
        # the corresponding second-stage variable.
        # all other entries remain initialized to 0.
        indexed_dr_var[0].set_value(value(eff_ss_var, exception=False))

        # update attributes
        decision_rule_vars.append(indexed_dr_var)
        eff_ss_var_to_dr_var_map[eff_ss_var] = indexed_dr_var


def add_decision_rule_constraints(model_data):
    """
    Add decision rule equality constraints to the working model.

    Parameters
    ----------
    model_data : model data object
        Main model data object.
    """
    config = model_data.config
    effective_second_stage_vars = (
        model_data.working_model.effective_var_partitioning.second_stage_variables
    )
    indexed_dr_var_list = model_data.working_model.first_stage.decision_rule_vars
    uncertain_params = model_data.working_model.uncertain_params
    degree = config.decision_rule_order

    model_data.working_model.second_stage.decision_rule_eqns = decision_rule_eqns = (
        Constraint(range(len(effective_second_stage_vars)))
    )

    # keeping track of degree of monomial
    # (in terms of the uncertain parameters)
    # in which each DR coefficient participates will be useful for
    # later
    model_data.working_model.dr_var_to_exponent_map = dr_var_to_exponent_map = (
        ComponentMap()
    )

    # facilitate retrieval of DR equation for a given
    # effective second-stage variable later
    model_data.working_model.eff_ss_var_to_dr_eqn_map = eff_ss_var_to_dr_eqn_map = (
        ComponentMap()
    )

    # set up uncertain parameter combinations for
    # construction of the monomials of the DR expressions
    monomial_param_combos = []
    for power in range(degree + 1):
        power_combos = it.combinations_with_replacement(uncertain_params, power)
        monomial_param_combos.extend(power_combos)

    # now construct DR equations and declare them on the working model
    second_stage_dr_var_zip = zip(effective_second_stage_vars, indexed_dr_var_list)
    for idx, (eff_ss_var, indexed_dr_var) in enumerate(second_stage_dr_var_zip):
        # for each DR equation, the number of coefficients should match
        # the number of monomial terms exactly
        if len(monomial_param_combos) != len(indexed_dr_var.index_set()):
            raise ValueError(
                f"Mismatch between number of DR coefficient variables "
                f"and number of DR monomials for DR equation index {idx}, "
                "corresponding to effective second-stage variable "
                f"{eff_ss_var.name!r}. "
                f"({len(indexed_dr_var.index_set())}!= {len(monomial_param_combos)})"
            )

        # construct the DR polynomial
        dr_expression = 0
        for dr_var, param_combo in zip(indexed_dr_var.values(), monomial_param_combos):
            dr_expression += dr_var * prod(param_combo)

            # map decision rule var to degree (exponent) of the
            # associated monomial with respect to the uncertain params
            dr_var_to_exponent_map[dr_var] = len(param_combo)

        # declare constraint on model
        decision_rule_eqns[idx] = dr_expression - eff_ss_var == 0
        eff_ss_var_to_dr_eqn_map[eff_ss_var] = decision_rule_eqns[idx]


def enforce_dr_degree(working_blk, config, degree):
    """
    Make decision rule polynomials of a given degree
    by fixing value of the appropriate subset of the decision
    rule coefficients to 0.

    Parameters
    ----------
    blk : ScalarBlock
        Working model, or master problem block.
    config : ConfigDict
        PyROS solver options.
    degree : int
        Degree of the DR polynomials that is to be enforced.
    """
    for indexed_dr_var in working_blk.first_stage.decision_rule_vars:
        for dr_var in indexed_dr_var.values():
            dr_var_degree = working_blk.dr_var_to_exponent_map[dr_var]
            if dr_var_degree > degree:
                dr_var.fix(0)
            else:
                dr_var.unfix()


def load_final_solution(model_data, master_soln, original_user_var_partitioning):
    """
    Load variable values from the master problem to the
    original model.

    Parameters
    ----------
    master_soln : master solution object
        Master solution object, containing the master model.
    original_user_var_partitioning : VariablePartitioning
        User partitioning of the variables of the original
        model.
    """
    config = model_data.config
    if config.objective_focus == ObjectiveType.nominal:
        soln_master_blk = master_soln.nominal_block
    elif config.objective_focus == ObjectiveType.worst_case:
        soln_master_blk = max(
            master_soln.master_model.scenarios.values(),
            key=lambda blk: value(blk.full_objective),
        )

    original_model_vars = (
        original_user_var_partitioning.first_stage_variables
        + original_user_var_partitioning.second_stage_variables
        + original_user_var_partitioning.state_variables
    )
    master_soln_vars = (
        soln_master_blk.user_var_partitioning.first_stage_variables
        + soln_master_blk.user_var_partitioning.second_stage_variables
        + soln_master_blk.user_var_partitioning.state_variables
    )
    for orig_var, master_blk_var in zip(original_model_vars, master_soln_vars):
        orig_var.set_value(master_blk_var.value, skip_validation=True)


def process_termination_condition_master_problem(config, results):
    '''
    :param config: pyros config
    :param results: solver results object
    :return: tuple (try_backups (True/False)
                  pyros_return_code (default NONE or robust_infeasible or subsolver_error))
    '''
    locally_acceptable = [tc.optimal, tc.locallyOptimal, tc.globallyOptimal]
    globally_acceptable = [tc.optimal, tc.globallyOptimal]
    robust_infeasible = [tc.infeasible]
    try_backups = [
        tc.feasible,
        tc.maxTimeLimit,
        tc.maxIterations,
        tc.maxEvaluations,
        tc.minStepLength,
        tc.minFunctionValue,
        tc.other,
        tc.solverFailure,
        tc.internalSolverError,
        tc.error,
        tc.unbounded,
        tc.infeasibleOrUnbounded,
        tc.invalidProblem,
        tc.intermediateNonInteger,
        tc.noSolution,
        tc.unknown,
    ]

    termination_condition = results.solver.termination_condition
    if config.solve_master_globally == False:
        if termination_condition in locally_acceptable:
            return (False, None)
        elif termination_condition in robust_infeasible:
            return (False, pyrosTerminationCondition.robust_infeasible)
        elif termination_condition in try_backups:
            return (True, None)
        else:
            raise NotImplementedError(
                "This solver return termination condition (%s) "
                "is currently not supported by PyROS." % termination_condition
            )
    else:
        if termination_condition in globally_acceptable:
            return (False, None)
        elif termination_condition in robust_infeasible:
            return (False, pyrosTerminationCondition.robust_infeasible)
        elif termination_condition in try_backups:
            return (True, None)
        else:
            raise NotImplementedError(
                "This solver return termination condition (%s) "
                "is currently not supported by PyROS." % termination_condition
            )


def call_solver(model, solver, config, timing_obj, timer_name, err_msg):
    """
    Solve a model with a given optimizer, keeping track of
    wall time requirements.

    Parameters
    ----------
    model : ConcreteModel
        Model of interest.
    solver : Pyomo solver type
        Subordinate optimizer.
    config : ConfigDict
        PyROS solver settings.
    timing_obj : TimingData
        PyROS solver timing data object.
    timer_name : str
        Name of sub timer under the hierarchical timer contained in
        ``timing_obj`` to start/stop for keeping track of solve
        time requirements.
    err_msg : str
        Message to log through ``config.progress_logger.exception()``
        in event an ApplicationError is raised while attempting to
        solve the model.

    Returns
    -------
    SolverResults
        Solve results. Note that ``results.solver`` contains
        an additional attribute, named after
        ``TIC_TOC_SOLVE_TIME_ATTR``, of which the value is set to the
        recorded solver wall time.

    Raises
    ------
    ApplicationError
        If ApplicationError is raised by the solver.
        In this case, `err_msg` is logged through
        ``config.progress_logger.exception()`` before
        the exception is raised.
    """
    tt_timer = TicTocTimer()

    orig_setting, custom_setting_present = adjust_solver_time_settings(
        timing_obj, solver, config
    )
    timing_obj.start_timer(timer_name)
    tt_timer.tic(msg=None)

    # tentative: reduce risk of InfeasibleConstraintException
    # occurring due to discrepancies between Pyomo NL writer
    # tolerance and (default) subordinate solver (e.g. IPOPT)
    # feasibility tolerances.
    # e.g., a Var fixed outside bounds beyond the Pyomo NL writer
    # tolerance, but still within the default IPOPT feasibility
    # tolerance
    current_nl_writer_tol = pyomo_nl_writer.TOL, pyomo_ampl_repn.TOL
    pyomo_nl_writer.TOL = 1e-4
    pyomo_ampl_repn.TOL = 1e-4

    try:
        results = solver.solve(
            model,
            tee=config.tee,
            load_solutions=False,
            symbolic_solver_labels=config.symbolic_solver_labels,
        )
    except (ApplicationError, InvalidValueError):
        # account for possible external subsolver errors
        # (such as segmentation faults, function evaluation
        # errors, etc.)
        config.progress_logger.error(err_msg)
        raise
    else:
        setattr(
            results.solver, TIC_TOC_SOLVE_TIME_ATTR, tt_timer.toc(msg=None, delta=True)
        )
    finally:
        pyomo_nl_writer.TOL, pyomo_ampl_repn.TOL = current_nl_writer_tol

        timing_obj.stop_timer(timer_name)
        revert_solver_max_time_adjustment(
            solver, orig_setting, custom_setting_present, config
        )

    return results


class IterationLogRecord:
    """
    PyROS solver iteration log record.

    Parameters
    ----------
    iteration : int or None, optional
        Iteration number.
    objective : int or None, optional
        Master problem objective value.
        Note: if the sense of the original model is maximization,
        then this is the negative of the objective value
        of the original model.
    first_stage_var_shift : float or None, optional
        Infinity norm of the difference between first-stage
        variable vectors for the current and previous iterations.
    second_stage_var_shift : float or None, optional
        Infinity norm of the difference between decision rule
        variable vectors for the current and previous iterations.
    dr_polishing_success : bool or None, optional
        True if DR polishing solved successfully, False otherwise.
    num_violated_cons : int or None, optional
        Number of second-stage constraints found to be violated
        during separation step.
    all_sep_problems_solved : int or None, optional
        True if all separation problems were solved successfully,
        False otherwise (such as if there was a time out, subsolver
        error, or only a subset of the problems were solved due to
        custom constraint prioritization).
    global_separation : bool, optional
        True if separation problems were solved with the subordinate
        global optimizer(s), False otherwise.
    max_violation : int or None
        Maximum scaled violation of any second-stage constraint
        found during separation step.
    elapsed_time : float, optional
        Total time elapsed up to the current iteration, in seconds.

    Attributes
    ----------
    iteration : int or None
        Iteration number.
    objective : int or None
        Master problem objective value.
        Note: if the sense of the original model is maximization,
        then this is the negative of the objective value
        of the original model.
    first_stage_var_shift : float or None
        Infinity norm of the relative difference between first-stage
        variable vectors for the current and previous iterations.
    second_stage_var_shift : float or None
        Infinity norm of the relative difference between second-stage
        variable vectors (evaluated subject to the nominal uncertain
        parameter realization) for the current and previous iterations.
    dr_var_shift : float or None
        Infinity norm of the relative difference between decision rule
        variable vectors for the current and previous iterations.
        NOTE: This value is not reported in log messages.
    dr_polishing_success : bool or None
        True if DR polishing was solved successfully, False otherwise.
    num_violated_cons : int or None
        Number of second-stage constraints found to be violated
        during separation step.
    all_sep_problems_solved : int or None
        True if all separation problems were solved successfully,
        False otherwise (such as if there was a time out, subsolver
        error, or only a subset of the problems were solved due to
        custom constraint prioritization).
    global_separation : bool
        True if separation problems were solved with the subordinate
        global optimizer(s), False otherwise.
    max_violation : int or None
        Maximum scaled violation of any second-stage constraint
        found during separation step.
    elapsed_time : float
        Total time elapsed up to the current iteration, in seconds.
    """

    _LINE_LENGTH = 78
    _ATTR_FORMAT_LENGTHS = {
        "iteration": 5,
        "objective": 13,
        "first_stage_var_shift": 13,
        "second_stage_var_shift": 13,
        "dr_var_shift": 13,
        "num_violated_cons": 8,
        "max_violation": 13,
        "elapsed_time": 13,
    }
    _ATTR_HEADER_NAMES = {
        "iteration": "Itn",
        "objective": "Objective",
        "first_stage_var_shift": "1-Stg Shift",
        "second_stage_var_shift": "2-Stg Shift",
        "dr_var_shift": "DR Shift",
        "num_violated_cons": "#CViol",
        "max_violation": "Max Viol",
        "elapsed_time": "Wall Time (s)",
    }

    def __init__(
        self,
        iteration,
        objective,
        first_stage_var_shift,
        second_stage_var_shift,
        dr_var_shift,
        dr_polishing_success,
        num_violated_cons,
        all_sep_problems_solved,
        global_separation,
        max_violation,
        elapsed_time,
    ):
        """Initialize self (see class docstring)."""
        self.iteration = iteration
        self.objective = objective
        self.first_stage_var_shift = first_stage_var_shift
        self.second_stage_var_shift = second_stage_var_shift
        self.dr_var_shift = dr_var_shift
        self.dr_polishing_success = dr_polishing_success
        self.num_violated_cons = num_violated_cons
        self.all_sep_problems_solved = all_sep_problems_solved
        self.global_separation = global_separation
        self.max_violation = max_violation
        self.elapsed_time = elapsed_time

    def get_log_str(self):
        """Get iteration log string."""
        attrs = [
            "iteration",
            "objective",
            "first_stage_var_shift",
            "second_stage_var_shift",
            # "dr_var_shift",
            "num_violated_cons",
            "max_violation",
            "elapsed_time",
        ]
        return "".join(self._format_record_attr(attr) for attr in attrs)

    def _format_record_attr(self, attr_name):
        """Format attribute record for logging."""
        attr_val = getattr(self, attr_name)
        if attr_val is None:
            fmt_str = f"<{self._ATTR_FORMAT_LENGTHS[attr_name]}s"
            return f"{'-':{fmt_str}}"
        else:
            attr_val_fstrs = {
                "iteration": "f'{attr_val:d}'",
                "objective": "f'{attr_val: .4e}'",
                "first_stage_var_shift": "f'{attr_val:.4e}'",
                "second_stage_var_shift": "f'{attr_val:.4e}'",
                "dr_var_shift": "f'{attr_val:.4e}'",
                "num_violated_cons": "f'{attr_val:d}'",
                "max_violation": "f'{attr_val:.4e}'",
                "elapsed_time": "f'{attr_val:.3f}'",
            }

            # qualifier for DR polishing and separation columns
            if attr_name in ["second_stage_var_shift", "dr_var_shift"]:
                qual = "*" if not self.dr_polishing_success else ""
            elif attr_name == "num_violated_cons":
                qual = "+" if not self.all_sep_problems_solved else ""
            elif attr_name == "max_violation":
                qual = "g" if self.global_separation else ""
            else:
                qual = ""

            attr_val_str = f"{eval(attr_val_fstrs[attr_name])}{qual}"

            return f"{attr_val_str:{f'<{self._ATTR_FORMAT_LENGTHS[attr_name]}'}}"

    def log(self, log_func, **log_func_kwargs):
        """Log self."""
        log_str = self.get_log_str()
        log_func(log_str, **log_func_kwargs)

    @staticmethod
    def get_log_header_str():
        """Get string for iteration log header."""
        fmt_lengths_dict = IterationLogRecord._ATTR_FORMAT_LENGTHS
        header_names_dict = IterationLogRecord._ATTR_HEADER_NAMES
        return "".join(
            f"{header_names_dict[attr]:<{fmt_lengths_dict[attr]}s}"
            for attr in fmt_lengths_dict
            if attr != "dr_var_shift"
        )

    @staticmethod
    def log_header(log_func, with_rules=True, **log_func_kwargs):
        """Log header."""
        if with_rules:
            IterationLogRecord.log_header_rule(log_func, **log_func_kwargs)
        log_func(IterationLogRecord.get_log_header_str(), **log_func_kwargs)
        if with_rules:
            IterationLogRecord.log_header_rule(log_func, **log_func_kwargs)

    @staticmethod
    def log_header_rule(log_func, fillchar="-", **log_func_kwargs):
        """Log header rule."""
        log_func(fillchar * IterationLogRecord._LINE_LENGTH, **log_func_kwargs)


def copy_docstring(source_func):
    """
    Create a decorator which copies docstring of a callable
    `source_func` to a target callable passed to the decorator.

    Returns
    -------
    decorator_doc : callable
        Decorator of interest.
    """

    def decorator_doc(func):
        @functools.wraps(func)
        def wrapper(*args, **kwargs):
            return func(*args, **kwargs)

        wrapper.__doc__ = source_func.__doc__
        return wrapper

    return decorator_doc<|MERGE_RESOLUTION|>--- conflicted
+++ resolved
@@ -43,20 +43,8 @@
     Var,
     value,
 )
-<<<<<<< HEAD
 from pyomo.core.expr.numeric_expr import SumExpression
 from pyomo.core.expr.numvalue import native_types
-=======
-from pyomo.core.util import prod
-from pyomo.core.base.var import IndexedVar
-from pyomo.core.base.set_types import Reals
-from pyomo.opt import TerminationCondition as tc
-from pyomo.core.expr import value
-from pyomo.core.expr.numeric_expr import NPV_MaxExpression, NPV_MinExpression
-from pyomo.repn.standard_repn import generate_standard_repn
-import pyomo.repn.plugins.nl_writer as pyomo_nl_writer
-import pyomo.repn.ampl as pyomo_ampl_repn
->>>>>>> ccc96bfb
 from pyomo.core.expr.visitor import (
     identify_variables,
     identify_mutable_parameters,
@@ -65,7 +53,8 @@
 from pyomo.core.util import prod
 from pyomo.opt import SolverFactory, TerminationCondition as tc
 from pyomo.repn.standard_repn import generate_standard_repn
-from pyomo.repn.plugins import nl_writer as pyomo_nl_writer
+import pyomo.repn.plugins.nl_writer as pyomo_nl_writer
+import pyomo.repn.ampl as pyomo_ampl_repn
 from pyomo.util.vars_from_expressions import get_vars_from_components
 
 
