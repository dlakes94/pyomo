# -*- coding: utf-8 -*-
"""Master problem functions."""
from __future__ import division

from pyomo.contrib.gdpopt.util import copy_var_list_values
from pyomo.core import Constraint, Expression, Objective, minimize, value, Var
from pyomo.opt import TerminationCondition as tc
from pyomo.opt import SolutionStatus, SolverFactory
<<<<<<< HEAD
from pyomo.contrib.gdpopt.util import SuppressInfeasibleWarning, _DoNothing, get_main_elapsed_time, time_code
from pyomo.contrib.gdpopt.mip_solve import distinguish_mip_infeasible_or_unbounded
from pyomo.solvers.plugins.solvers.persistent_solver import PersistentSolver
from pyomo.contrib.mindtpy.nlp_solve import (solve_NLP_subproblem,
                                             handle_NLP_subproblem_optimal, handle_NLP_subproblem_infeasible,
                                             handle_NLP_subproblem_other_termination, solve_NLP_feas)
=======
from pyomo.contrib.gdpopt.util import SuppressInfeasibleWarning, _DoNothing, get_main_elapsed_time
from pyomo.contrib.gdpopt.mip_solve import distinguish_mip_infeasible_or_unbounded
from pyomo.solvers.plugins.solvers.persistent_solver import PersistentSolver
from pyomo.contrib.mindtpy.nlp_solve import (solve_subproblem,
                                             handle_subproblem_optimal, handle_subproblem_infeasible,
                                             handle_subproblem_other_termination, solve_feasibility_subproblem)
>>>>>>> 66b5278d
from pyomo.contrib.gdpopt.util import copy_var_list_values, identify_variables
from math import copysign
from pyomo.environ import *
from pyomo.core import Constraint, minimize, value
from pyomo.core.expr import current as EXPR
from math import fabs
from pyomo.repn import generate_standard_repn
from pyomo.common.dependencies import attempt_import
from pyomo.contrib.mindtpy.util import generate_norm1_objective_function, generate_norm2sq_objective_function, generate_norm_inf_objective_function

single_tree, single_tree_available = attempt_import(
    'pyomo.contrib.mindtpy.single_tree')


<<<<<<< HEAD
def solve_OA_master(solve_data, config):
    """
    This function solves the MIP master problem for the OA algorithm
=======
def solve_master(solve_data, config, feas_pump=False):
    """
    This function solves the MIP master problem
>>>>>>> 66b5278d

    Parameters
    ----------
    solve_data: MindtPy Data Container
        data container that holds solve-instance data
    config: ConfigBlock
        contains the specific configurations for the algorithm

    Returns
    -------
    solve_data.mip: Pyomo model
        the MIP stored in solve_data
    master_mip_results: Pyomo results object
        result from solving the master MIP
    """
<<<<<<< HEAD
    solve_data.mip_iter += 1
=======
    if feas_pump:
        # solve_data.mip_iter += 1
        config.logger.info('FP-MIP %s: Solve master problem.' %
                           (solve_data.fp_iter,))
    else:
        solve_data.mip_iter += 1
        config.logger.info('MIP %s: Solve master problem.' %
                           (solve_data.mip_iter,))

>>>>>>> 66b5278d
    MindtPy = solve_data.mip.MindtPy_utils

    # Set up MILP
    for c in MindtPy.constraint_list:
        if c.body.polynomial_degree() not in (1, 0):
            c.deactivate()

    MindtPy.MindtPy_linear_cuts.activate()
    main_objective = next(
        solve_data.mip.component_data_objects(Objective, active=True))
    main_objective.deactivate()

    sign_adjust = 1 if main_objective.sense == minimize else - 1
    MindtPy.del_component('MindtPy_oa_obj')

    # Delete previously added dual bound constraint
    if MindtPy.MindtPy_linear_cuts.find_component('dual_bound') is not None:
        MindtPy.MindtPy_linear_cuts.del_component('dual_bound')

<<<<<<< HEAD
        MindtPy.MindtPy_penalty_expr = Expression(
            expr=sign_adjust * config.OA_penalty_factor * sum(
                v for v in MindtPy.MindtPy_linear_cuts.slack_vars[...]))

    MindtPy.MindtPy_oa_obj = Objective(
        expr=main_objective.expr +
        (MindtPy.MindtPy_penalty_expr if config.add_slack else 0),
        sense=main_objective.sense)

    if config.use_dual_bound:
        # Delete previously added dual bound constraint
        if MindtPy.MindtPy_linear_cuts.find_component('dual_bound') is not None:
            MindtPy.MindtPy_linear_cuts.del_component('dual_bound')
=======
    if feas_pump:
        if MindtPy.find_component('feas_pump_mip_obj') is not None:
            MindtPy.del_component('feas_pump_mip_obj')
        if config.fp_master_norm == 'L1':
            MindtPy.feas_pump_mip_obj = generate_norm1_objective_function(
                solve_data.mip,
                solve_data.working_model,
                discrete_only=config.fp_discrete_only)
        elif config.fp_master_norm == 'L2':
            MindtPy.feas_pump_mip_obj = generate_norm2sq_objective_function(
                solve_data.mip,
                solve_data.working_model,
                discrete_only=config.fp_discrete_only)
        elif config.fp_master_norm == 'L_infinity':
            MindtPy.feas_pump_mip_obj = generate_norm_inf_objective_function(
                solve_data.mip,
                solve_data.working_model,
                discrete_only=config.fp_discrete_only)
    else:
        if config.add_slack:
            MindtPy.del_component('MindtPy_penalty_expr')

            MindtPy.MindtPy_penalty_expr = Expression(
                expr=sign_adjust * config.OA_penalty_factor * sum(
                    v for v in MindtPy.MindtPy_linear_cuts.slack_vars[...]))

        MindtPy.MindtPy_oa_obj = Objective(
            expr=main_objective.expr +
            (MindtPy.MindtPy_penalty_expr if config.add_slack else 0),
            sense=main_objective.sense)

>>>>>>> 66b5278d
        if main_objective.sense == minimize:
            MindtPy.MindtPy_linear_cuts.dual_bound = Constraint(
                expr=main_objective.expr +
                (MindtPy.MindtPy_penalty_expr if config.add_slack else 0) >= solve_data.LB,
                doc='Objective function expression should improve on the best found dual bound')
        else:
            MindtPy.MindtPy_linear_cuts.dual_bound = Constraint(
                expr=main_objective.expr +
                (MindtPy.MindtPy_penalty_expr if config.add_slack else 0) <= solve_data.UB,
                doc='Objective function expression should improve on the best found dual bound')

    # Deactivate extraneous IMPORT/EXPORT suffixes
    if config.nlp_solver == 'ipopt':
        getattr(solve_data.mip, 'ipopt_zL_out', _DoNothing()).deactivate()
        getattr(solve_data.mip, 'ipopt_zU_out', _DoNothing()).deactivate()

    masteropt = SolverFactory(config.mip_solver)
    # determine if persistent solver is called.
    if isinstance(masteropt, PersistentSolver):
        masteropt.set_instance(solve_data.mip, symbolic_solver_labels=True)
    if config.single_tree:
        # Configuration of lazy callback
        lazyoa = masteropt._solver_model.register_callback(
            single_tree.LazyOACallback_cplex)
        # pass necessary data and parameters to lazyoa
        lazyoa.master_mip = solve_data.mip
        lazyoa.solve_data = solve_data
        lazyoa.config = config
        lazyoa.opt = masteropt
        masteropt._solver_model.set_warning_stream(None)
        masteropt._solver_model.set_log_stream(None)
        masteropt._solver_model.set_error_stream(None)
        masteropt.options['timelimit'] = config.time_limit
    if config.threads > 0:
        masteropt.options["threads"] = config.threads
    mip_args = dict(config.mip_solver_args)
    elapsed = get_main_elapsed_time(solve_data.timing)
    remaining = int(max(config.time_limit - elapsed, 1))
    if config.mip_solver == 'gams':
        mip_args['add_options'] = mip_args.get('add_options', [])
        mip_args['add_options'].append('option optcr=0.001;')
        mip_args['add_options'].append('option reslim=%s;' % remaining)
    # elif config.mip_solver == 'glpk':
    #     masteropt.options['timelimit'] = remaining
<<<<<<< HEAD
    try:
        with time_code(solve_data.timing, 'mip'):
            master_mip_results = masteropt.solve(
                solve_data.mip, tee=config.mip_solver_tee, **mip_args)

        # if config.single_tree is False and config.add_nogood_cuts is False:

        if master_mip_results.solver.termination_condition is tc.optimal:
            if config.single_tree and config.add_nogood_cuts is False:
                if main_objective.sense == minimize:
                    solve_data.LB = max(
                        master_mip_results.problem.lower_bound, solve_data.LB)
                    solve_data.LB_progress.append(solve_data.LB)
                else:
                    solve_data.UB = min(
                        master_mip_results.problem.upper_bound, solve_data.UB)
                    solve_data.UB_progress.append(solve_data.UB)

        elif master_mip_results.solver.termination_condition is tc.infeasibleOrUnbounded:
            # Linear solvers will sometimes tell me that it's infeasible or
            # unbounded during presolve, but fails to distinguish. We need to
            # resolve with a solver option flag on.
            master_mip_results, _ = distinguish_mip_infeasible_or_unbounded(
                solve_data.mip, config)
        return solve_data.mip, master_mip_results
    except ValueError:
        config.logger.warning("ValueError: Cannot load a SolverResults object with bad status: error. "
                              "MIP solver failed. This usually happens in the single-tree GOA algorithm. "
                              "Nogood cuts are added and GOA algorithm doesn't converge within the time limit. "
                              "No integer solution is found, so the cplex solver will report an error status. ")
        return None, None
=======
    master_mip_results = masteropt.solve(
        solve_data.mip, tee=config.solver_tee, **mip_args)

    # if config.single_tree is False and config.add_nogood_cuts is False:

    if master_mip_results.solver.termination_condition is tc.optimal:
        if config.single_tree and config.add_nogood_cuts is False:
            if main_objective.sense == minimize:
                solve_data.LB = max(
                    master_mip_results.problem.lower_bound, solve_data.LB)
                solve_data.LB_progress.append(solve_data.LB)
            else:
                solve_data.UB = min(
                    master_mip_results.problem.upper_bound, solve_data.UB)
                solve_data.UB_progress.append(solve_data.UB)

    elif master_mip_results.solver.termination_condition is tc.infeasibleOrUnbounded:
        # Linear solvers will sometimes tell me that it's infeasible or
        # unbounded during presolve, but fails to distinguish. We need to
        # resolve with a solver option flag on.
        master_mip_results, _ = distinguish_mip_infeasible_or_unbounded(
            solve_data.mip, config)

    return solve_data.mip, master_mip_results
>>>>>>> 66b5278d


# The following functions deal with handling the solution we get from the above MIP solver function


<<<<<<< HEAD
def handle_master_mip_optimal(master_mip, solve_data, config):
    """
    This function copies the result from 'solve_OA_master' to the working model and updates the upper/lower bound. This
=======
def handle_master_optimal(master_mip, solve_data, config):
    """
    This function copies the result from 'solve_master' to the working model and updates the upper/lower bound. This
>>>>>>> 66b5278d
    function is called after an optimal solution is found for the master problem.

    Parameters
    ----------
    master_mip: Pyomo model
        the MIP master problem
    solve_data: MindtPy Data Container
        data container that holds solve-instance data
    config: ConfigBlock
        contains the specific configurations for the algorithm
    """
    # proceed. Just need integer values
    MindtPy = master_mip.MindtPy_utils
    main_objective = next(
        master_mip.component_data_objects(Objective, active=True))
    # check if the value of binary variable is valid
    for var in MindtPy.variable_list:
        if var.value is None and var.is_integer():
            config.logger.warning(
                "Integer variable {} not initialized. It is set to it's lower bound".format(var.name))
            var.value = var.lb  # nlp_var.bounds[0]
    # warm start for the nlp subproblem
    copy_var_list_values(
        master_mip.MindtPy_utils.variable_list,
        solve_data.working_model.MindtPy_utils.variable_list,
        config)

    if main_objective.sense == minimize:
        solve_data.LB = max(
            value(MindtPy.MindtPy_oa_obj.expr), solve_data.LB)
        solve_data.LB_progress.append(solve_data.LB)
    else:
        solve_data.UB = min(
            value(MindtPy.MindtPy_oa_obj.expr), solve_data.UB)
        solve_data.UB_progress.append(solve_data.UB)
    config.logger.info(
        'MIP %s: OBJ: %s  LB: %s  UB: %s'
        % (solve_data.mip_iter, value(MindtPy.MindtPy_oa_obj.expr),
           solve_data.LB, solve_data.UB))


<<<<<<< HEAD
def handle_master_mip_other_conditions(master_mip, master_mip_results, solve_data, config):
=======
def handle_master_other_conditions(master_mip, master_mip_results, solve_data, config):
>>>>>>> 66b5278d
    """
    This function handles the result of the latest iteration of solving the MIP problem (given any of a few
    edge conditions, such as if the solution is neither infeasible nor optimal).

    Parameters
    ----------
    master_mip: Pyomo model
        the MIP master problem
    master_mip_results: Pyomo results object
        result from solving the MIP problem
    solve_data: MindtPy Data Container
        data container that holds solve-instance data
    config: ConfigBlock
        contains the specific configurations for the algorithm
    """
    if master_mip_results.solver.termination_condition is tc.infeasible:
        handle_master_infeasible(master_mip, solve_data, config)
    elif master_mip_results.solver.termination_condition is tc.unbounded:
        handle_master_unbounded(master_mip, solve_data, config)
    elif master_mip_results.solver.termination_condition is tc.maxTimeLimit:
        handle_master_max_timelimit(master_mip, solve_data, config)
    elif (master_mip_results.solver.termination_condition is tc.other and
          master_mip_results.solution.status is SolutionStatus.feasible):
        # load the solution and suppress the warning message by setting
        # solver status to ok.
        MindtPy = master_mip.MindtPy_utils
        config.logger.info(
            'MILP solver reported feasible solution, '
            'but not guaranteed to be optimal.')
        copy_var_list_values(
            master_mip.MindtPy_utils.variable_list,
            solve_data.working_model.MindtPy_utils.variable_list,
            config)
        if MindtPy.obj.sense == minimize:
            solve_data.LB = max(
                value(MindtPy.MindtPy_oa_obj.expr), solve_data.LB)
            solve_data.LB_progress.append(solve_data.LB)
        else:
            solve_data.UB = min(
                value(MindtPy.MindtPy_oa_obj.expr), solve_data.UB)
            solve_data.UB_progress.append(solve_data.UB)
        config.logger.info(
            'MIP %s: OBJ: %s  LB: %s  UB: %s'
            % (solve_data.mip_iter, value(MindtPy.MindtPy_oa_obj.expr),
               solve_data.LB, solve_data.UB))
    else:
        raise ValueError(
            'MindtPy unable to handle MILP master termination condition '
            'of %s. Solver message: %s' %
            (master_mip_results.solver.termination_condition, master_mip_results.solver.message))


<<<<<<< HEAD
def handle_master_mip_infeasible(master_mip, solve_data, config):
=======
def handle_master_infeasible(master_mip, solve_data, config):
>>>>>>> 66b5278d
    """
    This function handles the result of the latest iteration of solving the MIP problem given an infeasible solution.

    Parameters
    ----------
    master_mip: Pyomo model
        the MIP master problem
    solve_data: MindtPy Data Container
        data container that holds solve-instance data
    config: ConfigBlock
        contains the specific configurations for the algorithm
    """
    config.logger.info(
        'MILP master problem is infeasible. '
        'Problem may have no more feasible '
        'binary configurations.')
    if solve_data.mip_iter == 1:
        config.logger.warning(
            'MindtPy initialization may have generated poor '
            'quality cuts.')
    # TODO nogood cuts for single tree case
    # set optimistic bound to infinity
    main_objective = next(
        master_mip.component_data_objects(Objective, active=True))
    if main_objective.sense == minimize:
        solve_data.LB_progress.append(solve_data.LB)
    else:
        solve_data.UB_progress.append(solve_data.UB)
    config.logger.info(
        'MindtPy exiting due to MILP master problem infeasibility.')
    if solve_data.results.solver.termination_condition is None:
        if solve_data.mip_iter == 0:
            solve_data.results.solver.termination_condition = tc.infeasible
        else:
            solve_data.results.solver.termination_condition = tc.feasible
<<<<<<< HEAD
=======

>>>>>>> 66b5278d

def handle_master_max_timelimit(master_mip, solve_data, config):
    """
    This function handles the result of the latest iteration of solving the MIP problem given that solving the
    MIP takes too long.

<<<<<<< HEAD
def handle_master_mip_max_timelimit(master_mip, solve_data, config):
    """
    This function handles the result of the latest iteration of solving the MIP problem given that solving the
    MIP takes too long.

=======
>>>>>>> 66b5278d
    Parameters
    ----------
    master_mip: Pyomo model
        the MIP master problem
    solve_data: MindtPy Data Container
        data container that holds solve-instance data
    config: ConfigBlock
        contains the specific configurations for the algorithm
    """
    # TODO check that status is actually ok and everything is feasible
    MindtPy = master_mip.MindtPy_utils
    config.logger.info(
        'Unable to optimize MILP master problem '
        'within time limit. '
        'Using current solver feasible solution.')
    copy_var_list_values(
        master_mip.MindtPy_utils.variable_list,
        solve_data.working_model.MindtPy_utils.variable_list,
        config)
    if MindtPy.obj.sense == minimize:
        solve_data.LB = max(
            value(MindtPy.obj.expr), solve_data.LB)
        solve_data.LB_progress.append(solve_data.LB)
    else:
        solve_data.UB = min(
            value(MindtPy.obj.expr), solve_data.UB)
        solve_data.UB_progress.append(solve_data.UB)
    config.logger.info(
        'MIP %s: OBJ: %s  LB: %s  UB: %s'
        % (solve_data.mip_iter, value(MindtPy.obj.expr),
           solve_data.LB, solve_data.UB))


<<<<<<< HEAD
def handle_master_mip_unbounded(master_mip, solve_data, config):
=======
def handle_master_unbounded(master_mip, solve_data, config):
>>>>>>> 66b5278d
    """
    This function handles the result of the latest iteration of solving the MIP problem given an unbounded solution
    due to the relaxation.

    Parameters
    ----------
    master_mip: Pyomo model
        the MIP master problem
    solve_data: MindtPy Data Container
        data container that holds solve-instance data
    config: ConfigBlock
        contains the specific configurations for the algorithm
    """
    # Solution is unbounded. Add an arbitrary bound to the objective and resolve.
    # This occurs when the objective is nonlinear. The nonlinear objective is moved
    # to the constraints, and deactivated for the linear master problem.
    MindtPy = master_mip.MindtPy_utils
    config.logger.warning(
        'Master MILP was unbounded. '
        'Resolving with arbitrary bound values of (-{0:.10g}, {0:.10g}) on the objective. '
        'You can change this bound with the option obj_bound.'.format(config.obj_bound))
    main_objective = next(
        master_mip.component_data_objects(Objective, active=True))
    MindtPy.objective_bound = Constraint(
        expr=(-config.obj_bound, main_objective.expr, config.obj_bound))
    with SuppressInfeasibleWarning():
        opt = SolverFactory(config.mip_solver)
        if isinstance(opt, PersistentSolver):
            opt.set_instance(master_mip)
        master_mip_results = opt.solve(
<<<<<<< HEAD
            master_mip, tee=config.mip_solver_tee, **config.mip_solver_args)
=======
            master_mip, tee=config.solver_tee, **config.mip_solver_args)
>>>>>>> 66b5278d
<|MERGE_RESOLUTION|>--- conflicted
+++ resolved
@@ -6,21 +6,12 @@
 from pyomo.core import Constraint, Expression, Objective, minimize, value, Var
 from pyomo.opt import TerminationCondition as tc
 from pyomo.opt import SolutionStatus, SolverFactory
-<<<<<<< HEAD
 from pyomo.contrib.gdpopt.util import SuppressInfeasibleWarning, _DoNothing, get_main_elapsed_time, time_code
-from pyomo.contrib.gdpopt.mip_solve import distinguish_mip_infeasible_or_unbounded
-from pyomo.solvers.plugins.solvers.persistent_solver import PersistentSolver
-from pyomo.contrib.mindtpy.nlp_solve import (solve_NLP_subproblem,
-                                             handle_NLP_subproblem_optimal, handle_NLP_subproblem_infeasible,
-                                             handle_NLP_subproblem_other_termination, solve_NLP_feas)
-=======
-from pyomo.contrib.gdpopt.util import SuppressInfeasibleWarning, _DoNothing, get_main_elapsed_time
 from pyomo.contrib.gdpopt.mip_solve import distinguish_mip_infeasible_or_unbounded
 from pyomo.solvers.plugins.solvers.persistent_solver import PersistentSolver
 from pyomo.contrib.mindtpy.nlp_solve import (solve_subproblem,
                                              handle_subproblem_optimal, handle_subproblem_infeasible,
                                              handle_subproblem_other_termination, solve_feasibility_subproblem)
->>>>>>> 66b5278d
 from pyomo.contrib.gdpopt.util import copy_var_list_values, identify_variables
 from math import copysign
 from pyomo.environ import *
@@ -35,15 +26,9 @@
     'pyomo.contrib.mindtpy.single_tree')
 
 
-<<<<<<< HEAD
-def solve_OA_master(solve_data, config):
-    """
-    This function solves the MIP master problem for the OA algorithm
-=======
 def solve_master(solve_data, config, feas_pump=False):
     """
     This function solves the MIP master problem
->>>>>>> 66b5278d
 
     Parameters
     ----------
@@ -59,9 +44,6 @@
     master_mip_results: Pyomo results object
         result from solving the master MIP
     """
-<<<<<<< HEAD
-    solve_data.mip_iter += 1
-=======
     if feas_pump:
         # solve_data.mip_iter += 1
         config.logger.info('FP-MIP %s: Solve master problem.' %
@@ -71,7 +53,6 @@
         config.logger.info('MIP %s: Solve master problem.' %
                            (solve_data.mip_iter,))
 
->>>>>>> 66b5278d
     MindtPy = solve_data.mip.MindtPy_utils
 
     # Set up MILP
@@ -87,25 +68,6 @@
     sign_adjust = 1 if main_objective.sense == minimize else - 1
     MindtPy.del_component('MindtPy_oa_obj')
 
-    # Delete previously added dual bound constraint
-    if MindtPy.MindtPy_linear_cuts.find_component('dual_bound') is not None:
-        MindtPy.MindtPy_linear_cuts.del_component('dual_bound')
-
-<<<<<<< HEAD
-        MindtPy.MindtPy_penalty_expr = Expression(
-            expr=sign_adjust * config.OA_penalty_factor * sum(
-                v for v in MindtPy.MindtPy_linear_cuts.slack_vars[...]))
-
-    MindtPy.MindtPy_oa_obj = Objective(
-        expr=main_objective.expr +
-        (MindtPy.MindtPy_penalty_expr if config.add_slack else 0),
-        sense=main_objective.sense)
-
-    if config.use_dual_bound:
-        # Delete previously added dual bound constraint
-        if MindtPy.MindtPy_linear_cuts.find_component('dual_bound') is not None:
-            MindtPy.MindtPy_linear_cuts.del_component('dual_bound')
-=======
     if feas_pump:
         if MindtPy.find_component('feas_pump_mip_obj') is not None:
             MindtPy.del_component('feas_pump_mip_obj')
@@ -137,17 +99,20 @@
             (MindtPy.MindtPy_penalty_expr if config.add_slack else 0),
             sense=main_objective.sense)
 
->>>>>>> 66b5278d
-        if main_objective.sense == minimize:
-            MindtPy.MindtPy_linear_cuts.dual_bound = Constraint(
-                expr=main_objective.expr +
-                (MindtPy.MindtPy_penalty_expr if config.add_slack else 0) >= solve_data.LB,
-                doc='Objective function expression should improve on the best found dual bound')
-        else:
-            MindtPy.MindtPy_linear_cuts.dual_bound = Constraint(
-                expr=main_objective.expr +
-                (MindtPy.MindtPy_penalty_expr if config.add_slack else 0) <= solve_data.UB,
-                doc='Objective function expression should improve on the best found dual bound')
+        if config.use_dual_bound:
+            # Delete previously added dual bound constraint
+            if MindtPy.MindtPy_linear_cuts.find_component('dual_bound') is not None:
+                MindtPy.MindtPy_linear_cuts.del_component('dual_bound')
+            if main_objective.sense == minimize:
+                MindtPy.MindtPy_linear_cuts.dual_bound = Constraint(
+                    expr=main_objective.expr +
+                    (MindtPy.MindtPy_penalty_expr if config.add_slack else 0) >= solve_data.LB,
+                    doc='Objective function expression should improve on the best found dual bound')
+            else:
+                MindtPy.MindtPy_linear_cuts.dual_bound = Constraint(
+                    expr=main_objective.expr +
+                    (MindtPy.MindtPy_penalty_expr if config.add_slack else 0) <= solve_data.UB,
+                    doc='Objective function expression should improve on the best found dual bound')
 
     # Deactivate extraneous IMPORT/EXPORT suffixes
     if config.nlp_solver == 'ipopt':
@@ -182,7 +147,6 @@
         mip_args['add_options'].append('option reslim=%s;' % remaining)
     # elif config.mip_solver == 'glpk':
     #     masteropt.options['timelimit'] = remaining
-<<<<<<< HEAD
     try:
         with time_code(solve_data.timing, 'mip'):
             master_mip_results = masteropt.solve(
@@ -214,46 +178,14 @@
                               "Nogood cuts are added and GOA algorithm doesn't converge within the time limit. "
                               "No integer solution is found, so the cplex solver will report an error status. ")
         return None, None
-=======
-    master_mip_results = masteropt.solve(
-        solve_data.mip, tee=config.solver_tee, **mip_args)
-
-    # if config.single_tree is False and config.add_nogood_cuts is False:
-
-    if master_mip_results.solver.termination_condition is tc.optimal:
-        if config.single_tree and config.add_nogood_cuts is False:
-            if main_objective.sense == minimize:
-                solve_data.LB = max(
-                    master_mip_results.problem.lower_bound, solve_data.LB)
-                solve_data.LB_progress.append(solve_data.LB)
-            else:
-                solve_data.UB = min(
-                    master_mip_results.problem.upper_bound, solve_data.UB)
-                solve_data.UB_progress.append(solve_data.UB)
-
-    elif master_mip_results.solver.termination_condition is tc.infeasibleOrUnbounded:
-        # Linear solvers will sometimes tell me that it's infeasible or
-        # unbounded during presolve, but fails to distinguish. We need to
-        # resolve with a solver option flag on.
-        master_mip_results, _ = distinguish_mip_infeasible_or_unbounded(
-            solve_data.mip, config)
-
-    return solve_data.mip, master_mip_results
->>>>>>> 66b5278d
 
 
 # The following functions deal with handling the solution we get from the above MIP solver function
 
 
-<<<<<<< HEAD
-def handle_master_mip_optimal(master_mip, solve_data, config):
-    """
-    This function copies the result from 'solve_OA_master' to the working model and updates the upper/lower bound. This
-=======
 def handle_master_optimal(master_mip, solve_data, config):
     """
     This function copies the result from 'solve_master' to the working model and updates the upper/lower bound. This
->>>>>>> 66b5278d
     function is called after an optimal solution is found for the master problem.
 
     Parameters
@@ -295,11 +227,7 @@
            solve_data.LB, solve_data.UB))
 
 
-<<<<<<< HEAD
-def handle_master_mip_other_conditions(master_mip, master_mip_results, solve_data, config):
-=======
 def handle_master_other_conditions(master_mip, master_mip_results, solve_data, config):
->>>>>>> 66b5278d
     """
     This function handles the result of the latest iteration of solving the MIP problem (given any of a few
     edge conditions, such as if the solution is neither infeasible nor optimal).
@@ -352,11 +280,7 @@
             (master_mip_results.solver.termination_condition, master_mip_results.solver.message))
 
 
-<<<<<<< HEAD
-def handle_master_mip_infeasible(master_mip, solve_data, config):
-=======
 def handle_master_infeasible(master_mip, solve_data, config):
->>>>>>> 66b5278d
     """
     This function handles the result of the latest iteration of solving the MIP problem given an infeasible solution.
 
@@ -392,24 +316,13 @@
             solve_data.results.solver.termination_condition = tc.infeasible
         else:
             solve_data.results.solver.termination_condition = tc.feasible
-<<<<<<< HEAD
-=======
-
->>>>>>> 66b5278d
+
 
 def handle_master_max_timelimit(master_mip, solve_data, config):
     """
     This function handles the result of the latest iteration of solving the MIP problem given that solving the
     MIP takes too long.
 
-<<<<<<< HEAD
-def handle_master_mip_max_timelimit(master_mip, solve_data, config):
-    """
-    This function handles the result of the latest iteration of solving the MIP problem given that solving the
-    MIP takes too long.
-
-=======
->>>>>>> 66b5278d
     Parameters
     ----------
     master_mip: Pyomo model
@@ -443,11 +356,7 @@
            solve_data.LB, solve_data.UB))
 
 
-<<<<<<< HEAD
-def handle_master_mip_unbounded(master_mip, solve_data, config):
-=======
 def handle_master_unbounded(master_mip, solve_data, config):
->>>>>>> 66b5278d
     """
     This function handles the result of the latest iteration of solving the MIP problem given an unbounded solution
     due to the relaxation.
@@ -478,8 +387,4 @@
         if isinstance(opt, PersistentSolver):
             opt.set_instance(master_mip)
         master_mip_results = opt.solve(
-<<<<<<< HEAD
-            master_mip, tee=config.mip_solver_tee, **config.mip_solver_args)
-=======
-            master_mip, tee=config.solver_tee, **config.mip_solver_args)
->>>>>>> 66b5278d
+            master_mip, tee=config.mip_solver_tee, **config.mip_solver_args)