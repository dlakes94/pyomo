#  ___________________________________________________________________________
#
#  Pyomo: Python Optimization Modeling Objects
#  Copyright (c) 2008-2024
#  National Technology and Engineering Solutions of Sandia, LLC
#  Under the terms of Contract DE-NA0003525 with National Technology and
#  Engineering Solutions of Sandia, LLC, the U.S. Government retains certain
#  rights in this software.
#  This software is distributed under the 3-clause BSD License.
#  ___________________________________________________________________________

import collections
import itertools
import operator
import logging

from pyomo.common.config import (
    ConfigBlock,
    ConfigValue,
    InEnum,
    document_kwargs_from_configdict,
)
from pyomo.common.dependencies import scipy, numpy as np
from pyomo.common.enums import ObjectiveSense
from pyomo.common.gc_manager import PauseGC
from pyomo.common.numeric_types import native_types
from pyomo.common.timing import TicTocTimer

from pyomo.core.base import (
    Block,
    Objective,
    Constraint,
    Var,
    Param,
    Expression,
    SortComponents,
    Suffix,
    SymbolMap,
)
from pyomo.opt import WriterFactory
from pyomo.repn.linear import LinearRepnVisitor
from pyomo.repn.linear_template import LinearTemplateRepnVisitor
from pyomo.repn.util import (
    FileDeterminism,
    FileDeterminism_to_SortComponents,
    categorize_valid_components,
    initialize_var_map_from_column_order,
    ordered_active_constraints,
)

### FIXME: Remove the following as soon as non-active components no
### longer report active==True
from pyomo.core.base import Set, RangeSet, ExternalFunction
from pyomo.network import Port

logger = logging.getLogger(__name__)

RowEntry = collections.namedtuple('RowEntry', ['constraint', 'bound_type'])


# TODO: make a proper base class
class LinearStandardFormInfo(object):
    """Return type for LinearStandardFormCompiler.write()

    Attributes
    ----------
    c : scipy.sparse.csc_array

        The objective coefficients.  Note that this is a sparse array
        and may contain multiple rows (for multiobjective problems).  The
        objectives may be calculated by "c @ x"

    c_offset : numpy.ndarray

        The list of objective constant offsets

    A : scipy.sparse.csc_array

        The constraint coefficients.  The constraint bodies may be
        calculated by "A @ x"

    rhs : numpy.ndarray

        The constraint right-hand sides.

    rows : List[Tuple[ConstraintData, int]]

        The list of Pyomo constraint objects corresponding to the rows
        in `A`.  Each element in the list is a 2-tuple of
        (ConstraintData, row_multiplier).  The `row_multiplier` will be
        +/- 1 indicating if the row was multiplied by -1 (corresponding
        to a constraint lower bound) or +1 (upper bound).

    columns : List[VarData]

        The list of Pyomo variable objects corresponding to columns in
        the `A` and `c` matrices.

    objectives : List[ObjectiveData]

        The list of Pyomo objective objects corresponding to the active objectives

    eliminated_vars: List[Tuple[VarData, NumericExpression]]

        The list of variables from the original model that do not appear
        in the standard form (usually because they were replaced by
        nonnegative variables).  Each entry is a 2-tuple of
        (:py:class:`VarData`, :py:class`NumericExpression`|`float`).
        The list is in the necessary order for correct evaluation (i.e.,
        all variables appearing in the expression must either have
        appeared in the standard form, or appear *earlier* in this list.

    """

    def __init__(self, c, c_offset, A, rhs, rows, columns, objectives, eliminated_vars):
        self.c = c
        self.c_offset = c_offset
        self.A = A
        self.rhs = rhs
        self.rows = rows
        self.columns = columns
        self.objectives = objectives
        self.eliminated_vars = eliminated_vars

    @property
    def x(self):
        return self.columns

    @property
    def b(self):
        return self.rhs


@WriterFactory.register(
    'compile_standard_form', 'Compile an LP to standard form (`min cTx s.t. Ax <= b`)'
)
class LinearStandardFormCompiler(object):
    CONFIG = ConfigBlock('compile_standard_form')
    CONFIG.declare(
        'nonnegative_vars',
        ConfigValue(
            default=False,
            domain=bool,
            description='Convert all variables to be nonnegative variables',
        ),
    )
    CONFIG.declare(
        'slack_form',
        ConfigValue(
            default=False,
            domain=bool,
            description='Add slack variables and return `min cTx s.t. Ax == b`',
        ),
    )
    CONFIG.declare(
        'mixed_form',
        ConfigValue(
            default=False,
            domain=bool,
            description='Return A in mixed form (the comparison operator is a '
            'mix of <=, ==, and >=)',
        ),
    )
    CONFIG.declare(
        'set_sense',
        ConfigValue(
            default=ObjectiveSense.minimize,
            domain=InEnum(ObjectiveSense),
            description='If not None, map all objectives to the specified sense.',
        ),
    )
    CONFIG.declare(
        'show_section_timing',
        ConfigValue(
            default=False,
            domain=bool,
            description='Print timing after each stage of the compilation process',
        ),
    )
    CONFIG.declare(
        'file_determinism',
        ConfigValue(
            default=FileDeterminism.ORDERED,
            domain=InEnum(FileDeterminism),
            description='How much effort to ensure result is deterministic',
            doc="""
            How much effort do we want to put into ensuring the
            resulting matrices are produced deterministically:
                NONE (0) : None
                ORDERED (10): rely on underlying component ordering (default)
                SORT_INDICES (20) : sort keys of indexed components
                SORT_SYMBOLS (30) : sort keys AND sort names (not declaration order)
            """,
        ),
    )
    CONFIG.declare(
        'row_order',
        ConfigValue(
            default=None,
            description='Preferred constraint ordering',
            doc="""
            List of constraints in the order that they should appear in
            the resulting `A` matrix.  Unspecified constraints will
            appear at the end.""",
        ),
    )
    CONFIG.declare(
        'column_order',
        ConfigValue(
            default=None,
            description='Preferred variable ordering',
            doc="""
            List of variables in the order that they should appear in
            the compiled representation.  Unspecified variables will be
            appended to the end of this list.""",
        ),
    )

    def __init__(self):
        self.config = self.CONFIG()

    @document_kwargs_from_configdict(CONFIG)
    def write(self, model, ostream=None, **options):
        """Convert a model to standard form (`min cTx s.t. Ax <= b`)

        Returns
        -------
        LinearStandardFormInfo

        Parameters
        ----------
        model: ConcreteModel
            The concrete Pyomo model to write out.

        ostream: None
            This is provided for API compatibility with other writers
            and is ignored here.

        """
        config = self.config(options)

        # Pause the GC, as the walker that generates the compiled LP
        # representation generates (and disposes of) a large number of
        # small objects.
        with PauseGC():
            return _LinearStandardFormCompiler_impl(config).write(model)


class _LinearStandardFormCompiler_impl(object):
    # Making these methods class attributes so that others can change the hooks
    _get_visitor = LinearRepnVisitor
    _to_vector = np.fromiter
    _csc_matrix = scipy.sparse.csc_array
    _csr_matrix = scipy.sparse.csr_array

    def __init__(self, config):
        self.config = config

    def _get_visitor(self, var_map, var_order, sorter):
        return LinearRepnVisitor({}, var_map, var_order, sorter)

    def _to_vector(self, data, N, vector_type):
        return np.fromiter(data, vector_type, N)

    def _csc_matrix(self, data, index, index_ptr, nrows, ncols):
        return scipy.sparse.csc_array((data, index, index_ptr), [nrows, ncols])

    def _csr_matrix(self, data, index, index_ptr, nrows, ncols):
        return scipy.sparse.csr_array((data, index, index_ptr), [nrows, ncols])

    def write(self, model):
        timing_logger = logging.getLogger('pyomo.common.timing.writer')
        timer = TicTocTimer(logger=timing_logger)
        with_debug_timing = (
            timing_logger.isEnabledFor(logging.DEBUG) and timing_logger.hasHandlers()
        )

        sorter = FileDeterminism_to_SortComponents(self.config.file_determinism)
        component_map, unknown = categorize_valid_components(
            model,
            active=True,
            sort=sorter,
            valid={
                Block,
                Constraint,
                Var,
                Param,
                Expression,
                # FIXME: Non-active components should not report as Active
                ExternalFunction,
                Set,
                RangeSet,
                Port,
                # TODO: Piecewise, Complementarity
            },
            targets={Suffix, Objective},
        )
        if unknown:
            raise ValueError(
                "The model ('%s') contains the following active components "
                "that the Linear Standard Form compiler does not know how to "
                "process:\n\t%s"
                % (
                    model.name,
                    "\n\t".join(
                        "%s:\n\t\t%s"
                        % (k, "\n\t\t".join(map(operator.attrgetter('name'), v)))
                        for k, v in unknown.items()
                    ),
                )
            )

        self.var_map = var_map = {}
        initialize_var_map_from_column_order(model, self.config, var_map)
        var_order = {_id: i for i, _id in enumerate(var_map)}

<<<<<<< HEAD
        visitor = self._get_visitor(var_map, var_order, sorter)
=======
        visitor = self._get_visitor({}, var_map, var_order, sorter)
>>>>>>> b525d0dd
        template_visitor = LinearTemplateRepnVisitor({}, var_map, var_order, sorter)

        timer.toc('Initialized column order', level=logging.DEBUG)

        # We don't export any suffix information to the Standard Form
        #
        if component_map[Suffix]:
            suffixesByName = {}
            for block in component_map[Suffix]:
                for suffix in block.component_objects(
                    Suffix, active=True, descend_into=False, sort=sorter
                ):
                    if not suffix.export_enabled() or not suffix:
                        continue
                    name = suffix.local_name
                    if name in suffixesByName:
                        suffixesByName[name].append(suffix)
                    else:
                        suffixesByName[name] = [suffix]
            for name, suffixes in suffixesByName.items():
                n = len(suffixes)
                plural = 's' if n > 1 else ''
                logger.warning(
                    f"EXPORT Suffix '{name}' found on {n} block{plural}:\n    "
                    + "\n    ".join(s.name for s in suffixes)
                    + "\nStandard Form compiler ignores export suffixes.  Skipping."
                )

        #
        # Process objective
        #
        set_sense = self.config.set_sense
        objectives = []
        for blk in component_map[Objective]:
            objectives.extend(
                blk.component_data_objects(
                    Objective, active=True, descend_into=False, sort=sorter
                )
            )
        obj_nnz = 0
        obj_offset = []
        obj_data = []
        obj_index = []
        obj_index_ptr = [0]
        for obj in objectives:
            if hasattr(obj, 'template_expr'):
                offset, linear_index, linear_data, _, _ = (
                    template_visitor.expand_expression(obj, obj.template_expr())
                )
                N = len(linear_index)
                obj_index.append(map(var_order.__getitem__, linear_index))
                obj_data.append(linear_data)
                obj_offset.append(offset)
            else:
                repn = visitor.walk_expression(obj.expr)
                N = len(repn.linear)
                obj_index.append(map(var_order.__getitem__, repn.linear))
                obj_data.append(repn.linear.values())
                obj_offset.append(repn.constant)

                if repn.nonlinear is not None:
                    raise ValueError(
                        f"Model objective ({obj.name}) contains nonlinear terms that "
                        "cannot be compiled to standard (linear) form."
                    )

            obj_nnz += N
            if set_sense is not None and set_sense != obj.sense:
<<<<<<< HEAD
                obj_data[-1] = -self._to_vector(obj_data[-1], N, float)
=======
                obj_data[-1] = -self._to_vector(obj_data[-1], float, N)
>>>>>>> b525d0dd
                obj_offset[-1] *= -1
            obj_index_ptr.append(obj_index_ptr[-1] + N)
            if with_debug_timing:
                timer.toc('Objective %s', obj, level=logging.DEBUG)

        #
        # Tabulate constraints
        #
        slack_form = self.config.slack_form
        mixed_form = self.config.mixed_form
        if slack_form and mixed_form:
            raise ValueError("cannot specify both slack_form and mixed_form")
        rows = []
        rhs = []
        con_nnz = 0
        con_data = []
        con_index = []
        con_index_ptr = [0]
        last_parent = None
        for con in ordered_active_constraints(model, self.config):
            if with_debug_timing and con._component is not last_parent:
                if last_parent is not None:
                    timer.toc('Constraint %s', last_parent(), level=logging.DEBUG)
                last_parent = con._component

            if hasattr(con, 'template_expr'):
                offset, linear_index, linear_data, lb, ub = (
                    template_visitor.expand_expression(con, con.template_expr())
                )
                N = len(linear_data)
                linear_index = map(var_order.__getitem__, linear_index)
            else:
                # Note: Constraint.lb/ub guarantee a return value that is
                # either a (finite) native_numeric_types, or None
                lb, body, ub = con.normalize_constraint()
                if lb.__class__ not in native_types:
                    lb = value(lb)
                if ub.__class__ not in native_types:
                    ub = value(ub)
                repn = visitor.walk_expression(body)
                if repn.nonlinear is not None:
                    raise ValueError(
                        f"Model constraint ({con.name}) contains nonlinear terms that "
                        "cannot be compiled to standard (linear) form."
                    )

                N = len(repn.linear)
                # Pull out the constant: we will move it to the bounds
                offset = repn.constant
                linear_index = map(var_order.__getitem__, repn.linear)
                linear_data = repn.linear.values()

            if lb is None and ub is None:
                # Note: you *cannot* output trivial (unbounded)
                # constraints in matrix format.  I suppose we could add a
                # slack variable, but that seems rather silly.
                continue

            if not N:
                # This is a constant constraint
                # TODO: add a (configurable) feasibility tolerance
                if (lb is None or lb <= offset) and (ub is None or ub >= offset):
                    continue
                raise InfeasibleError(
                    f"model contains a trivially infeasible constraint, '{con.name}'"
                )

            if mixed_form:
                if lb == ub:
                    con_nnz += N
                    rows.append(RowEntry(con, 0))
                    rhs.append(ub - offset)
                    con_data.append(linear_data)
                    con_index.append(linear_index)
                    con_index_ptr.append(con_nnz)
                else:
                    if ub is not None:
                        if lb is not None:
                            linear_index = list(linear_index)
                        con_nnz += N
                        rows.append(RowEntry(con, 1))
                        rhs.append(ub - offset)
                        con_data.append(linear_data)
                        con_index.append(linear_index)
                        con_index_ptr.append(con_nnz)
                    if lb is not None:
                        con_nnz += N
                        rows.append(RowEntry(con, -1))
                        rhs.append(lb - offset)
                        con_data.append(linear_data)
                        con_index.append(linear_index)
                        con_index_ptr.append(con_nnz)
            elif slack_form:
                if lb == ub:  # TODO: add tolerance?
                    rhs.append(ub - offset)
                else:
                    # add slack variable
                    con_nnz += 1
                    v = Var(name=f'_slack_{len(rhs)}', bounds=(None, None))
                    v.construct()
                    if lb is None:
                        rhs.append(ub - offset)
                        v.lb = 0
                    else:
                        rhs.append(lb - offset)
                        v.ub = 0
                        if ub is not None:
                            v.lb = lb - ub
                    var_map[id(v)] = v
                    var_order[id(v)] = slack_col = len(var_order)
                    linear_data = list(linear_data)
                    linear_data.append(1)
                    linear_index = list(linear_index)
                    linear_index.append(slack_col)
                con_nnz += N
                rows.append(RowEntry(con, 1))
                con_data.append(linear_data)
                con_index.append(linear_index)
                con_index_ptr.append(con_nnz)
            else:
                if ub is not None:
                    if lb is not None:
                        linear_index = list(linear_index)
                    con_nnz += N
                    rows.append(RowEntry(con, 1))
                    rhs.append(ub - offset)
                    con_data.append(linear_data)
                    con_index.append(linear_index)
                    con_index_ptr.append(con_nnz)
                if lb is not None:
                    con_nnz += N
                    rows.append(RowEntry(con, -1))
                    rhs.append(offset - lb)
                    con_data.append(-np.array(list(linear_data)))
                    con_index.append(linear_index)
                    con_index_ptr.append(con_nnz)

        if with_debug_timing:
            # report the last constraint
            timer.toc('Constraint %s', last_parent(), level=logging.DEBUG)

        # Get the variable list
        var_order.update({_id: i for i, _id in enumerate(var_map)})
        columns = list(var_map.values())
        nCol = len(columns)

        # Convert the compiled data to scipy sparse matrices
        c = self._create_csc(obj_data, obj_index, obj_index_ptr, obj_nnz, nCol)
        A = self._create_csc(con_data, con_index, con_index_ptr, con_nnz, nCol)

        if with_debug_timing:
            timer.toc('Formed matrices', level=logging.DEBUG)

        # Some variables in the var_map may not actually appear in the
        # objective or constraints (e.g., added from col_order, or
        # multiplied by 0 in the expressions).  The easiest way to check
        # for empty columns is to convert from CSR to CSC and then look
        # at the index pointer list (an O(num_var) operation).
        c_ip = c.indptr
        A_ip = A.indptr
        active_var_mask = (A_ip[1:] > A_ip[:-1]) | (c_ip[1:] > c_ip[:-1])

        # Masks on NumPy arrays are very fast.  Build the reduced A
        # indptr and then check if we actually have to manipulate the
        # columns
        augmented_mask = np.concatenate((active_var_mask, [True]))
        reduced_A_indptr = A.indptr[augmented_mask]
        nCol -= len(reduced_A_indptr) - 1
        if nCol > 0:
            columns = [v for k, v in zip(active_var_mask, columns) if k]
            c = self._csc_matrix(
<<<<<<< HEAD
                c.data, c.indices, c.indptr[augmented_mask], c.shape[0], len(columns)
            )
            # active_var_idx[-1] = len(columns)
            A = self._csc_matrix(
                A.data, A.indices, reduced_A_indptr, A.shape[0], len(columns)
=======
                (c.data, c.indices, c.indptr[augmented_mask]),
                [c.shape[0], len(columns)],
            )
            # active_var_idx[-1] = len(columns)
            A = self._csc_matrix(
                (A.data, A.indices, reduced_A_indptr), [A.shape[0], len(columns)]
>>>>>>> b525d0dd
            )

        if with_debug_timing:
            timer.toc('Eliminated %s unused columns', nCol, level=logging.DEBUG)

        if self.config.nonnegative_vars:
            c, A, columns, eliminated_vars = self._csc_to_nonnegative_vars(
                c, A, columns
            )
        else:
            eliminated_vars = []

        info = LinearStandardFormInfo(
            c, np.array(obj_offset), A, rhs, rows, columns, objectives, eliminated_vars
        )
        timer.toc("Generated linear standard form representation", delta=False)
        return info

    def _create_csc(self, data, index, index_ptr, nnz, nCol):
<<<<<<< HEAD
        # ESJ TODO: I don't understand why, but even the standard form tests
        # don't pass with these two lines uncommented... I'm not sure what
        # changed here compared to the templatized-writer branch...
        # if not nnz:
        #     return self._csc_matrix(data, index, index_ptr, nnz, nCol)

        data = self._to_vector(
            itertools.chain.from_iterable(data), nnz, np.float64
        )
        index = self._to_vector(
            itertools.chain.from_iterable(index), nnz, np.int32
        )
        index_ptr = np.array(index_ptr, dtype=np.int32)
        A = self._csr_matrix(data, index, index_ptr, len(index_ptr) - 1, nCol)
=======
        if not nnz:
            # The empty CSC has no (or few) rows and a large number of
            # columns and no nonzeros: it is faster / easier to create
            # the empty CSR on the python side and convert it to CSC on
            # the C (numpy) side, as opposed to ceating the large [0] *
            # (nCol + 1) array on the Python side and transfer it to C
            # (numpy)
            return self._csr_matrix(
                (data, index, index_ptr), [len(index_ptr) - 1, nCol]
            ).tocsc()

        data = self._to_vector(itertools.chain.from_iterable(data), np.float64, nnz)
        # data = list(itertools.chain(*data))
        index = self._to_vector(itertools.chain.from_iterable(index), np.int32, nnz)
        # index = list(itertools.chain(*index))
        index_ptr = np.array(index_ptr, dtype=np.int32)
        A = self._csr_matrix((data, index, index_ptr), [len(index_ptr) - 1, nCol])
>>>>>>> b525d0dd
        A = A.tocsc()
        A.sum_duplicates()
        A.eliminate_zeros()
        return A

    def _csc_to_nonnegative_vars(self, c, A, columns):
        eliminated_vars = []
        new_columns = []
        new_c_data = []
        new_c_indices = []
        new_c_indptr = [0]
        new_A_data = []
        new_A_indices = []
        new_A_indptr = [0]
        for i, v in enumerate(columns):
            lb, ub = v.bounds
            if lb is None or lb < 0:
                name = v.name
                new_columns.append(
                    Var(
                        name=f'_neg_{i}',
                        domain=v.domain,
                        bounds=(0, None if lb is None else -lb),
                    )
                )
                new_columns[-1].construct()
                s, e = A.indptr[i : i + 2]
                new_A_data.append(-A.data[s:e])
                new_A_indices.append(A.indices[s:e])
                new_A_indptr.append(new_A_indptr[-1] + e - s)
                s, e = c.indptr[i : i + 2]
                new_c_data.append(-c.data[s:e])
                new_c_indices.append(c.indices[s:e])
                new_c_indptr.append(new_c_indptr[-1] + e - s)
                if ub is None or ub > 0:
                    # Crosses 0; split into 2 vars
                    new_columns.append(
                        Var(name=f'_pos_{i}', domain=v.domain, bounds=(0, ub))
                    )
                    new_columns[-1].construct()
                    s, e = A.indptr[i : i + 2]
                    new_A_data.append(A.data[s:e])
                    new_A_indices.append(A.indices[s:e])
                    new_A_indptr.append(new_A_indptr[-1] + e - s)
                    s, e = c.indptr[i : i + 2]
                    new_c_data.append(c.data[s:e])
                    new_c_indices.append(c.indices[s:e])
                    new_c_indptr.append(new_c_indptr[-1] + e - s)
                    eliminated_vars.append((v, new_columns[-1] - new_columns[-2]))
                else:
                    new_columns[-1].lb = -ub
                    eliminated_vars.append((v, -new_columns[-1]))
            else:  # lb >= 0
                new_columns.append(v)
                s, e = A.indptr[i : i + 2]
                new_A_data.append(A.data[s:e])
                new_A_indices.append(A.indices[s:e])
                new_A_indptr.append(new_A_indptr[-1] + e - s)
                s, e = c.indptr[i : i + 2]
                new_c_data.append(c.data[s:e])
                new_c_indices.append(c.indices[s:e])
                new_c_indptr.append(new_c_indptr[-1] + e - s)

        nCol = len(new_columns)
        c = self._csc_matrix(
<<<<<<< HEAD
            np.concatenate(new_c_data),
            np.concatenate(new_c_indices),
            new_c_indptr,
            c.shape[0],
            nCol,
        )
        A = self._csc_matrix(
            np.concatenate(new_A_data),
            np.concatenate(new_A_indices),
            new_A_indptr,
            A.shape[0],
            nCol,
=======
            (np.concatenate(new_c_data), np.concatenate(new_c_indices), new_c_indptr),
            [c.shape[0], nCol],
        )
        A = self._csc_matrix(
            (np.concatenate(new_A_data), np.concatenate(new_A_indices), new_A_indptr),
            [A.shape[0], nCol],
>>>>>>> b525d0dd
        )
        return c, A, new_columns, eliminated_vars<|MERGE_RESOLUTION|>--- conflicted
+++ resolved
@@ -255,18 +255,6 @@
 
     def __init__(self, config):
         self.config = config
-
-    def _get_visitor(self, var_map, var_order, sorter):
-        return LinearRepnVisitor({}, var_map, var_order, sorter)
-
-    def _to_vector(self, data, N, vector_type):
-        return np.fromiter(data, vector_type, N)
-
-    def _csc_matrix(self, data, index, index_ptr, nrows, ncols):
-        return scipy.sparse.csc_array((data, index, index_ptr), [nrows, ncols])
-
-    def _csr_matrix(self, data, index, index_ptr, nrows, ncols):
-        return scipy.sparse.csr_array((data, index, index_ptr), [nrows, ncols])
 
     def write(self, model):
         timing_logger = logging.getLogger('pyomo.common.timing.writer')
@@ -314,11 +302,7 @@
         initialize_var_map_from_column_order(model, self.config, var_map)
         var_order = {_id: i for i, _id in enumerate(var_map)}
 
-<<<<<<< HEAD
-        visitor = self._get_visitor(var_map, var_order, sorter)
-=======
         visitor = self._get_visitor({}, var_map, var_order, sorter)
->>>>>>> b525d0dd
         template_visitor = LinearTemplateRepnVisitor({}, var_map, var_order, sorter)
 
         timer.toc('Initialized column order', level=logging.DEBUG)
@@ -387,11 +371,7 @@
 
             obj_nnz += N
             if set_sense is not None and set_sense != obj.sense:
-<<<<<<< HEAD
-                obj_data[-1] = -self._to_vector(obj_data[-1], N, float)
-=======
                 obj_data[-1] = -self._to_vector(obj_data[-1], float, N)
->>>>>>> b525d0dd
                 obj_offset[-1] *= -1
             obj_index_ptr.append(obj_index_ptr[-1] + N)
             if with_debug_timing:
@@ -563,20 +543,12 @@
         if nCol > 0:
             columns = [v for k, v in zip(active_var_mask, columns) if k]
             c = self._csc_matrix(
-<<<<<<< HEAD
-                c.data, c.indices, c.indptr[augmented_mask], c.shape[0], len(columns)
-            )
-            # active_var_idx[-1] = len(columns)
-            A = self._csc_matrix(
-                A.data, A.indices, reduced_A_indptr, A.shape[0], len(columns)
-=======
                 (c.data, c.indices, c.indptr[augmented_mask]),
                 [c.shape[0], len(columns)],
             )
             # active_var_idx[-1] = len(columns)
             A = self._csc_matrix(
                 (A.data, A.indices, reduced_A_indptr), [A.shape[0], len(columns)]
->>>>>>> b525d0dd
             )
 
         if with_debug_timing:
@@ -596,22 +568,6 @@
         return info
 
     def _create_csc(self, data, index, index_ptr, nnz, nCol):
-<<<<<<< HEAD
-        # ESJ TODO: I don't understand why, but even the standard form tests
-        # don't pass with these two lines uncommented... I'm not sure what
-        # changed here compared to the templatized-writer branch...
-        # if not nnz:
-        #     return self._csc_matrix(data, index, index_ptr, nnz, nCol)
-
-        data = self._to_vector(
-            itertools.chain.from_iterable(data), nnz, np.float64
-        )
-        index = self._to_vector(
-            itertools.chain.from_iterable(index), nnz, np.int32
-        )
-        index_ptr = np.array(index_ptr, dtype=np.int32)
-        A = self._csr_matrix(data, index, index_ptr, len(index_ptr) - 1, nCol)
-=======
         if not nnz:
             # The empty CSC has no (or few) rows and a large number of
             # columns and no nonzeros: it is faster / easier to create
@@ -629,7 +585,6 @@
         # index = list(itertools.chain(*index))
         index_ptr = np.array(index_ptr, dtype=np.int32)
         A = self._csr_matrix((data, index, index_ptr), [len(index_ptr) - 1, nCol])
->>>>>>> b525d0dd
         A = A.tocsc()
         A.sum_duplicates()
         A.eliminate_zeros()
@@ -695,26 +650,11 @@
 
         nCol = len(new_columns)
         c = self._csc_matrix(
-<<<<<<< HEAD
-            np.concatenate(new_c_data),
-            np.concatenate(new_c_indices),
-            new_c_indptr,
-            c.shape[0],
-            nCol,
-        )
-        A = self._csc_matrix(
-            np.concatenate(new_A_data),
-            np.concatenate(new_A_indices),
-            new_A_indptr,
-            A.shape[0],
-            nCol,
-=======
             (np.concatenate(new_c_data), np.concatenate(new_c_indices), new_c_indptr),
             [c.shape[0], nCol],
         )
         A = self._csc_matrix(
             (np.concatenate(new_A_data), np.concatenate(new_A_indices), new_A_indptr),
             [A.shape[0], nCol],
->>>>>>> b525d0dd
         )
         return c, A, new_columns, eliminated_vars