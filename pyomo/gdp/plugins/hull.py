#  ___________________________________________________________________________
#
#  Pyomo: Python Optimization Modeling Objects
#  Copyright (c) 2008-2022
#  National Technology and Engineering Solutions of Sandia, LLC
#  Under the terms of Contract DE-NA0003525 with National Technology and
#  Engineering Solutions of Sandia, LLC, the U.S. Government retains certain
#  rights in this software.
#  This software is distributed under the 3-clause BSD License.
#  ___________________________________________________________________________

import logging

import pyomo.common.config as cfg
from pyomo.common import deprecated
from pyomo.common.collections import ComponentMap, ComponentSet
from pyomo.common.modeling import unique_component_name
from pyomo.core.expr.numvalue import ZeroConstant
import pyomo.core.expr.current as EXPR
from pyomo.core.base import TransformationFactory, Reference
from pyomo.core import (
    Block, BooleanVar, Connector, Constraint, Param, Set, SetOf, Suffix, Var,
    Expression, SortComponents, TraversalStrategy, Any, RangeSet, Reals, value,
    NonNegativeIntegers, Binary )
from pyomo.core.base.boolean_var import (
    _DeprecatedImplicitAssociatedBinaryVariable)
from pyomo.gdp import Disjunct, Disjunction, GDP_Error
from pyomo.gdp.plugins.gdp_to_mip_transformation import (
    GDP_to_MIP_Transformation)
from pyomo.gdp.transformed_disjunct import _TransformedDisjunct
from pyomo.gdp.util import (
    clone_without_expression_components, is_child_of, get_src_disjunction,
    get_src_constraint, get_transformed_constraints,
    get_src_disjunct, _warn_for_active_disjunct, preprocess_targets)
from pyomo.core.util import target_list
from functools import wraps
from weakref import ref as weakref_ref

logger = logging.getLogger('pyomo.gdp.hull')

@TransformationFactory.register(
    'gdp.hull',
    doc="Relax disjunctive model by forming the hull reformulation.")
class Hull_Reformulation(GDP_to_MIP_Transformation):
    """Relax disjunctive model by forming the hull reformulation.

    Relaxes a disjunctive model into an algebraic model by forming the
    hull reformulation of each disjunction.

    This transformation accepts the following keyword arguments:

    Parameters
    ----------
    perspective_function : str
        The perspective function used for the disaggregated variables.
        Must be one of 'FurmanSawayaGrossmann' (default),
        'LeeGrossmann', or 'GrossmannLee'
    EPS : float
        The value to use for epsilon [default: 1e-4]
    targets : (block, disjunction, or list of those types)
        The targets to transform. This can be a block, disjunction, or a
        list of blocks and Disjunctions [default: the instance]

    The transformation will create a new Block with a unique
    name beginning "_pyomo_gdp_hull_reformulation".
    The block will have a dictionary "_disaggregatedVarMap:
        'srcVar': ComponentMap(<src var>:<disaggregated var>),
        'disaggregatedVar': ComponentMap(<disaggregated var>:<src var>)

    It will also have a ComponentMap "_bigMConstraintMap":

        <disaggregated var>:<bounds constraint>

    Last, it will contain an indexed Block named "relaxedDisjuncts",
    which will hold the relaxed disjuncts.  This block is indexed by
    an integer indicating the order in which the disjuncts were relaxed.
    Each block has a dictionary "_constraintMap":

        'srcConstraints': ComponentMap(<transformed constraint>:
                                       <src constraint>),
        'transformedConstraints':
            ComponentMap(<src constraint container> :
                         <transformed constraint container>,
                         <src constraintData> : [<transformed constraintDatas>])

    All transformed Disjuncts will have a pointer to the block their transformed
    constraints are on, and all transformed Disjunctions will have a
    pointer to the corresponding OR or XOR constraint.

    The _pyomo_gdp_hull_reformulation block will have a ComponentMap
    "_disaggregationConstraintMap":
        <src var>:ComponentMap(<srcDisjunction>: <disaggregation constraint>)

    """
    CONFIG = cfg.ConfigDict('gdp.hull')
    CONFIG.declare('targets', cfg.ConfigValue(
        default=None,
        domain=target_list,
        description="target or list of targets that will be relaxed",
        doc="""

        This specifies the target or list of targets to relax as either a
        component or a list of components. If None (default), the entire model
        is transformed. Note that if the transformation is done out of place,
        the list of targets should be attached to the model before it is cloned,
        and the list will specify the targets on the cloned instance."""
    ))
    CONFIG.declare('perspective function', cfg.ConfigValue(
        default='FurmanSawayaGrossmann',
        domain=cfg.In(['FurmanSawayaGrossmann','LeeGrossmann','GrossmannLee']),
        description='perspective function used for variable disaggregation',
        doc="""
        The perspective function used for variable disaggregation

        "LeeGrossmann" is the original NL convex hull from Lee &
        Grossmann (2000) [1]_, which substitutes nonlinear constraints

            h_ik(x) <= 0

        with

            x_k = sum( nu_ik )
            y_ik * h_ik( nu_ik/y_ik ) <= 0

        "GrossmannLee" is an updated formulation from Grossmann &
        Lee (2003) [2]_, which avoids divide-by-0 errors by using:

            x_k = sum( nu_ik )
            (y_ik + eps) * h_ik( nu_ik/(y_ik + eps) ) <= 0

        "FurmanSawayaGrossmann" (default) is an improved relaxation [3]_
        that is exact at 0 and 1 while avoiding numerical issues from
        the Lee & Grossmann formulation by using:

            x_k = sum( nu_ik )
            ((1-eps)*y_ik + eps) * h_ik( nu_ik/((1-eps)*y_ik + eps) ) \
                - eps * h_ki(0) * ( 1-y_ik ) <= 0

        References
        ----------
        .. [1] Lee, S., & Grossmann, I. E. (2000). New algorithms for
           nonlinear generalized disjunctive programming.  Computers and
           Chemical Engineering, 24, 2125-2141

        .. [2] Grossmann, I. E., & Lee, S. (2003). Generalized disjunctive
           programming: Nonlinear convex hull relaxation and algorithms.
           Computational Optimization and Applications, 26, 83-100.

        .. [3] Furman, K., Sawaya, N., and Grossmann, I.  A computationally
           useful algebraic representation of nonlinear disjunctive convex
           sets using the perspective function.  Optimization Online
           (2016). http://www.optimization-online.org/DB_HTML/2016/07/5544.html.
        """
    ))
    CONFIG.declare('EPS', cfg.ConfigValue(
        default=1e-4,
        domain=cfg.PositiveFloat,
        description="Epsilon value to use in perspective function",
    ))
    CONFIG.declare('assume_fixed_vars_permanent', cfg.ConfigValue(
        default=False,
        domain=bool,
        description="Boolean indicating whether or not to transform so that "
        "the transformed model will still be valid when fixed Vars are "
        "unfixed.",
        doc="""
        If True, the transformation will not disaggregate fixed variables.
        This means that if a fixed variable is unfixed after transformation,
        the transformed model is no longer valid. By default, the transformation
        will disagregate fixed variables so that any later fixing and unfixing
        will be valid in the transformed model.
        """
    ))

    def __init__(self):
        super(Hull_Reformulation, self).__init__()
<<<<<<< HEAD
=======
        self.handlers = {
            Constraint : self._transform_constraint,
            Var :        False,
            BooleanVar:  False,
            Connector :  False,
            Expression : False,
            Param :      False,
            Set :        False,
            SetOf :      False,
            RangeSet:    False,
            Suffix :     False,
            Disjunction: False, # We intentionally pass over active Disjunctions
                                # that are on Disjuncts because we know they are
                                # in the list of objects to transform after
                                # preprocessing, so they will be transformed
                                # later.
            Disjunct:    self._warn_for_active_disjunct,
            Block:       False,
            Port:        False,
            }
        self._generate_debug_messages = False
        self._transformation_blocks = {}
        self._algebraic_constraints = {}
>>>>>>> 99b5f481
        self._targets = set()
        self.logger = logger

    def _add_local_vars(self, block, local_var_dict):
        localVars = block.component('LocalVars')
        if type(localVars) is Suffix:
            for disj, var_list in localVars.items():
                if local_var_dict.get(disj) is None:
                    local_var_dict[disj] = ComponentSet(var_list)
                else:
                    local_var_dict[disj].update(var_list)

    def _get_local_var_suffixes(self, block, local_var_dict):
        # You can specify suffixes on any block (disjuncts included). This
        # method starts from a Disjunct (presumably) and checks for a LocalVar
        # suffixes going both up and down the tree, adding them into the
        # dictionary that is the second argument.

        # first look beneath where we are (there could be Blocks on this
        # disjunct)
        for b in block.component_data_objects(
                Block, descend_into=(Block),
                active=True,
                sort=SortComponents.deterministic):
            self._add_local_vars(b, local_var_dict)
        # now traverse upwards and get what's above
        while block is not None:
            self._add_local_vars(block, local_var_dict)
            block = block.parent_block()

        return local_var_dict

    def _apply_to(self, instance, **kwds):
        try:
            self._apply_to_impl(instance, **kwds)
        finally:
            self._transformation_blocks.clear()
            self._algebraic_constraints.clear()
            self._targets = set()

    def _apply_to_impl(self, instance, **kwds):
        super(Hull_Reformulation, self)._apply_to_impl(instance, **kwds)

        gdp_tree = self._get_gdp_tree_from_targets(instance)

        preprocessed_targets = gdp_tree.topological_sort()
        self._targets = set(preprocessed_targets)
        # transform any logical constraints that might be anywhere on the stuff
        # we're about to transform.
        TransformationFactory('core.logical_to_linear').apply_to(
            instance,
            targets=[blk for blk in targets if blk.ctype is Block] +
            [disj for disj in preprocessed_targets if disj.ctype is Disjunct])

        for t in preprocessed_targets:
            if t.ctype is Disjunction:
                self._transform_disjunctionData(
                    t, t.index(), parent_disjunct=gdp_tree.parent(t),
                    root_disjunct=gdp_tree.root_disjunct(t))
            # We skip disjuncts now, because we need information from the
            # disjunctions to transform them (which variables to disaggregate),
            # so for hull's purposes, they need not be in the tree.

    def _add_transformation_block(self, instance):
        if instance in self._transformation_blocks:
            return self._transformation_blocks[instance]

        # make a transformation block on instance where we will store
        # transformed components
        transBlockName = unique_component_name(
            instance,
            '_pyomo_gdp_hull_reformulation')
        transBlock = Block()
        instance.add_component(transBlockName, transBlock)
        self._transformation_blocks[instance] = transBlock
        transBlock.relaxedDisjuncts = _TransformedDisjunct(NonNegativeIntegers)
        transBlock.lbub = Set(initialize = ['lb','ub','eq'])
        # Map between disaggregated variables and their
        # originals
        transBlock._disaggregatedVarMap = {
            'srcVar': ComponentMap(),
            'disaggregatedVar': ComponentMap(),
        }
        # Map between disaggregated variables and their lb*indicator <= var <=
        # ub*indicator constraints
        transBlock._bigMConstraintMap = ComponentMap()
        # We will store all of the disaggregation constraints for any
        # Disjunctions we transform onto this block here.
        transBlock.disaggregationConstraints = Constraint(NonNegativeIntegers)

        # This will map from srcVar to a map of srcDisjunction to the
        # disaggregation constraint corresponding to srcDisjunction
        transBlock._disaggregationConstraintMap = ComponentMap()

        # we are going to store some of the disaggregated vars directly here
        # when we have vars that don't appear in every disjunct
        transBlock._disaggregatedVars = Var(NonNegativeIntegers, dense=False)
        transBlock._boundsConstraints = Constraint(NonNegativeIntegers,
                                                   transBlock.lbub)

        return transBlock

    def _add_xor_constraint(self, disjunction, transBlock):
        # Put XOR constraint on the transformation block

        # check if the constraint already exists
        if disjunction in self._algebraic_constraints:
            return self._algebraic_constraints[disjunction]

        # add the XOR constraints to parent block (with unique name) It's
        # indexed if this is an IndexedDisjunction, not otherwise
        orC = Constraint(disjunction.index_set())
        transBlock.add_component(
            unique_component_name(transBlock,
                                  disjunction.getname(
                                      fully_qualified=True) + '_xor'), orC)
        self._algebraic_constraints[disjunction] = orC

        return orC

    def _transform_disjunctionData(self, obj, index, parent_disjunct=None,
                                   root_disjunct=None):
        # Hull reformulation doesn't work if this is an OR constraint. So if
        # xor is false, give up
        if not obj.xor:
            raise GDP_Error("Cannot do hull reformulation for "
                            "Disjunction '%s' with OR constraint.  "
                            "Must be an XOR!" % obj.name)

        # Create or fetch the transformation block
        if root_disjunct is not None:
            # We want to put all the transformed things on the root
            # Disjunct's parent's block so that they do not get
            # re-transformed
            transBlock = self._add_transformation_block(
                root_disjunct.parent_block())
        else:
            # This isn't nested--just put it on the parent block.
            transBlock = self._add_transformation_block(obj.parent_block())

        orConstraint = self._add_xor_constraint(obj.parent_component(),
                                                transBlock)
        disaggregationConstraint = transBlock.disaggregationConstraints
        disaggregationConstraintMap = transBlock._disaggregationConstraintMap
        disaggregatedVars = transBlock._disaggregatedVars
        disaggregated_var_bounds = transBlock._boundsConstraints

        # Just because it's unlikely this is what someone meant to do...
        if len(obj.disjuncts) == 0:
            raise GDP_Error("Disjunction '%s' is empty. This is "
                            "likely indicative of a modeling error."  %
                            obj.getname(fully_qualified=True))

        # We first go through and collect all the variables that we
        # are going to disaggregate.
        varOrder_set = ComponentSet()
        varOrder = []
        varsByDisjunct = ComponentMap()
        localVarsByDisjunct = ComponentMap()
        include_fixed_vars = not self._config.assume_fixed_vars_permanent
        for disjunct in obj.disjuncts:
            if not disjunct.active:
                continue
            disjunctVars = varsByDisjunct[disjunct] = ComponentSet()
            # create the key for each disjunct now
            transBlock._disaggregatedVarMap['disaggregatedVar'][
                disjunct] = ComponentMap()
            for cons in disjunct.component_data_objects(
                    Constraint,
                    active = True,
                    sort=SortComponents.deterministic,
                    descend_into=(Block, Disjunct)):
                # [ESJ 02/14/2020] By default, we disaggregate fixed variables
                # on the philosophy that fixing is not a promise for the future
                # and we are mathematically wrong if we don't transform these
                # correctly and someone later unfixes them and keeps playing
                # with their transformed model. However, the user may have set
                # assume_fixed_vars_permanent to True in which case we will skip
                # them
                for var in EXPR.identify_variables(
                        cons.body, include_fixed=include_fixed_vars):
                    # Note the use of a list so that we will
                    # eventually disaggregate the vars in a
                    # deterministic order (the order that we found
                    # them)
                    disjunctVars.add(var)
                    if not var in varOrder_set:
                        varOrder.append(var)
                        varOrder_set.add(var)

            # check for LocalVars Suffix
            localVarsByDisjunct = self._get_local_var_suffixes(
                disjunct, localVarsByDisjunct)

        # We will disaggregate all variables that are not explicitly declared as
        # being local. Since we transform from leaf to root, we are implicitly
        # treating our own disaggregated variables as local, so they will not be
        # re-disaggregated.
        varSet = []
        varSet = {disj: [] for disj in obj.disjuncts}
        # Note that variables are local with respect to a Disjunct. We deal with
        # them here to do some error checking (if something is obviously not
        # local since it is used in multiple Disjuncts in this Disjunction) and
        # also to get a deterministic order in which to process them when we
        # transform the Disjuncts: Values of localVarsByDisjunct are
        # ComponentSets, so we need this for determinism (we iterate through the
        # localVars of a Disjunct later)
        localVars = ComponentMap()
        varsToDisaggregate = []
        disjunctsVarAppearsIn = ComponentMap()
        for var in varOrder:
            disjuncts = disjunctsVarAppearsIn[var] = [d for d in varsByDisjunct
                                                      if var in
                                                      varsByDisjunct[d]]
            # clearly not local if used in more than one disjunct
            if len(disjuncts) > 1:
                if self._generate_debug_messages:
                    logger.debug("Assuming '%s' is not a local var since it is"
                                 "used in multiple disjuncts." %
                                 var.getname(fully_qualified=True))
                for disj in disjuncts:
                    varSet[disj].append(var)
                varsToDisaggregate.append(var)
            # disjuncts is a list of length 1
            elif localVarsByDisjunct.get(disjuncts[0]) is not None:
                if var in localVarsByDisjunct[disjuncts[0]]:
                    localVars_thisDisjunct = localVars.get(disjuncts[0])
                    if localVars_thisDisjunct is not None:
                        localVars[disjuncts[0]].append(var)
                    else:
                        localVars[disjuncts[0]] = [var]
                else:
                    # It's not local to this Disjunct
                    varSet[disjuncts[0]].append(var)
                    varsToDisaggregate.append(var)
            else:
                # We don't even have have any local vars for this Disjunct.
                varSet[disjuncts[0]].append(var)
                varsToDisaggregate.append(var)

        # Now that we know who we need to disaggregate, we will do it
        # while we also transform the disjuncts.
        local_var_set = self._get_local_var_set(obj)
        or_expr = 0
        for disjunct in obj.disjuncts:
            or_expr += disjunct.indicator_var.get_associated_binary()
            self._transform_disjunct(disjunct, transBlock, varSet[disjunct],
                                     localVars.get(disjunct, []), local_var_set)
        rhs = 1 if parent_disjunct is None else \
              parent_disjunct.binary_indicator_var
        orConstraint.add(index, (or_expr, rhs))
        # map the DisjunctionData to its XOR constraint to mark it as
        # transformed
        obj._algebraic_constraint = weakref_ref(orConstraint[index])

        # add the reaggregation constraints
        for i, var in enumerate(varsToDisaggregate):
            # There are two cases here: Either the var appeared in every
            # disjunct in the disjunction, or it didn't. If it did, there's
            # nothing special to do: All of the disaggregated variables have
            # been created, and we can just proceed and make this constraint. If
            # it didn't, we need one more disaggregated variable, correctly
            # defined. And then we can make the constraint.
            if len(disjunctsVarAppearsIn[var]) < len(obj.disjuncts):
                # create one more disaggregated var
                idx = len(disaggregatedVars)
                disaggregated_var = disaggregatedVars[idx]
                # mark this as local because we won't re-disaggregate if this is
                # a nested disjunction
                if local_var_set is not None:
                    local_var_set.append(disaggregatedVar)
                var_free = 1 - sum(disj.indicator_var.get_associated_binary()
                                   for disj in disjunctsVarAppearsIn[var])
                self._declare_disaggregated_var_bounds(var, disaggregated_var,
                                                       obj,
                                                       disaggregated_var_bounds,
                                                       (idx,'lb'), (idx,'ub'),
                                                       var_free)
                # maintain the mappings
                for disj in obj.disjuncts:
                    # Because we called _transform_disjunct above, we know that
                    # if this isn't transformed it is because it was cleanly
                    # deactivated, and we can just skip it.
                    if disj._transformation_block is not None and \
                       disj not in disjunctsVarAppearsIn[var]:
                        relaxationBlock = disj._transformation_block().\
                                          parent_block()
                        relaxationBlock._bigMConstraintMap[
                            disaggregated_var] = Reference(
                                disaggregated_var_bounds[idx, :])
                        relaxationBlock._disaggregatedVarMap['srcVar'][
                            disaggregated_var] = var
                        relaxationBlock._disaggregatedVarMap[
                            'disaggregatedVar'][disj][var] = disaggregated_var

                disaggregatedExpr = disaggregated_var
            else:
                disaggregatedExpr = 0
            for disjunct in disjunctsVarAppearsIn[var]:
                if disjunct._transformation_block is None:
                    # Because we called _transform_disjunct above, we know that
                    # if this isn't transformed it is because it was cleanly
                    # deactivated, and we can just skip it.
                    continue

                disaggregatedVar = disjunct._transformation_block().\
                                   parent_block()._disaggregatedVarMap[
                                       'disaggregatedVar'][disjunct][var]
                disaggregatedExpr += disaggregatedVar

            # We equate the sum of the disaggregated vars to var (the original)
            # if parent_disjunct is None, else it needs to be the disaggregated
            # var corresponding to var on the parent disjunct. This is the
            # reason we transform from root to leaf: This constraint is now
            # correct regardless of how nested something may have been.
            parent_var = var if parent_disjunct is None else \
                         self.get_disaggregated_var(var, parent_disjunct)
            cons_idx = len(disaggregationConstraint)
            disaggregationConstraint.add(cons_idx, parent_var ==
                                         disaggregatedExpr)
            # and update the map so that we can find this later. We index by
            # variable and the particular disjunction because there is a
            # different one for each disjunction
            if disaggregationConstraintMap.get(var) is not None:
                disaggregationConstraintMap[var][
                    obj] = disaggregationConstraint[cons_idx]
            else:
                thismap = disaggregationConstraintMap[var] = ComponentMap()
                thismap[obj] = disaggregationConstraint[cons_idx]

        # deactivate for the writers
        obj.deactivate()

    def _transform_disjunct(self, obj, transBlock, varSet, localVars,
                            local_var_set):
        # We're not using the preprocessed list here, so this could be
        # inactive. We've already done the error checking in preprocessing, so
        # we just skip it here.
        if not obj.active:
            return

        # create a relaxation block for this disjunct
        relaxedDisjuncts = transBlock.relaxedDisjuncts
        relaxationBlock = relaxedDisjuncts[len(relaxedDisjuncts)]
        transBlock = relaxationBlock.parent_block()

        relaxationBlock.localVarReferences = Block()

        # Put the disaggregated variables all on their own block so that we can
        # isolate the name collisions and still have complete control over the
        # names on this block. (This is for peace of mind now, but will matter
        # in the future for adding the binaries corresponding to Boolean
        # indicator vars.)
        relaxationBlock.disaggregatedVars = Block()

        # add the map that will link back and forth between transformed
        # constraints and their originals.
        relaxationBlock._constraintMap = {
            'srcConstraints': ComponentMap(),
            'transformedConstraints': ComponentMap()
        }

        # add mappings to source disjunct (so we'll know we've relaxed)
        obj._transformation_block = weakref_ref(relaxationBlock)
        relaxationBlock._src_disjunct = weakref_ref(obj)

        # add the disaggregated variables and their bigm constraints
        # to the relaxationBlock
        for var in varSet:
            disaggregatedVar = Var(within=Reals, initialize=var.value)
            # naming conflicts are possible here since this is a bunch
            # of variables from different blocks coming together, so we
            # get a unique name
            disaggregatedVarName = unique_component_name(
                relaxationBlock.disaggregatedVars,
                var.getname(fully_qualified=True))
            relaxationBlock.disaggregatedVars.add_component(
                disaggregatedVarName, disaggregatedVar)
            # mark this as local because we won't re-disaggregate if this is a
            # nested disjunction
            if local_var_set is not None:
                local_var_set.append(disaggregatedVar)

            # add the bigm constraint
            bigmConstraint = Constraint(transBlock.lbub)
            relaxationBlock.add_component(
                disaggregatedVarName + "_bounds", bigmConstraint)

            self._declare_disaggregated_var_bounds(
                var, disaggregatedVar, obj,
                bigmConstraint, 'lb', 'ub',
                obj.indicator_var.get_associated_binary(), transBlock)

        for var in localVars:
            # we don't need to disaggregated, we can use this Var, but we do
            # need to set up its bounds constraints.

            # naming conflicts are possible here since this is a bunch
            # of variables from different blocks coming together, so we
            # get a unique name
            conName = unique_component_name(
                relaxationBlock,
                var.getname(fully_qualified=False) + "_bounds")
            bigmConstraint = Constraint(transBlock.lbub)
            relaxationBlock.add_component(conName, bigmConstraint)

            self._declare_disaggregated_var_bounds(
                var, var, obj,
                bigmConstraint, 'lb', 'ub',
                obj.indicator_var.get_associated_binary(), transBlock)

        var_substitute_map = dict((id(v), newV) for v, newV in
                                  transBlock._disaggregatedVarMap[
                                      'disaggregatedVar'][obj].items())
        zero_substitute_map = dict((id(v), ZeroConstant) for v, newV in \
                                   transBlock._disaggregatedVarMap[
                                       'disaggregatedVar'][obj].items())
        zero_substitute_map.update((id(v), ZeroConstant) for v in localVars)

        # Transform each component within this disjunct
        self._transform_block_components(obj, obj, var_substitute_map,
                                         zero_substitute_map)

        # deactivate disjunct so writers can be happy
        obj._deactivate_without_fixing_indicator()

    def _transform_block_components( self, block, disjunct, var_substitute_map,
                                     zero_substitute_map):
        # We don't know where all the BooleanVars are used, so if there are any
        # that the above transformation didn't transform, we need to do it now,
        # so that the Reference gets moved up. This won't be necessary when the
        # writers are willing to find Vars not in the active subtree.
        for boolean in block.component_data_objects(BooleanVar,
                                                    descend_into=Block,
                                                    active=None):
            if isinstance(boolean._associated_binary,
                          _DeprecatedImplicitAssociatedBinaryVariable):
                parent_block = boolean.parent_block()
                new_var = Var(domain=Binary)
                parent_block.add_component(
                    unique_component_name(parent_block,
                                          boolean.local_name + "_asbinary"),
                    new_var)
                boolean.associate_binary_var(new_var)

        # add references to all local variables on block (including the
        # indicator_var). Note that we do this after we have moved up the
        # transformation blocks for nested disjunctions, so that we don't have
        # duplicate references.
        varRefBlock = disjunct._transformation_block().localVarReferences
        for v in block.component_objects(Var, descend_into=Block, active=None):
            varRefBlock.add_component(unique_component_name(
                varRefBlock, v.getname(fully_qualified=True)), Reference(v))

        # Look through the component map of block and transform everything we
        # have a handler for. Yell if we don't know how to handle it. (Note that
        # because we only iterate through active components, this means
        # non-ActiveComponent types cannot have handlers.)
        for obj in block.component_objects(active=True, descend_into=Block):
            handler = self.handlers.get(obj.ctype, None)
            if not handler:
                if handler is None:
                    raise GDP_Error(
                        "No hull transformation handler registered "
                        "for modeling components of type %s. If your "
                        "disjuncts contain non-GDP Pyomo components that "
                        "require transformation, please transform them first."
                        % obj.ctype )
                continue
            # obj is what we are transforming, we pass disjunct
            # through so that we will have access to the indicator
            # variables down the line.
            handler(obj, disjunct, var_substitute_map, zero_substitute_map)

    def _declare_disaggregated_var_bounds(self, original_var, disaggregatedVar,
                                          disjunct, bigmConstraint, lb_idx,
                                          ub_idx, var_free_indicator,
                                          transBlock=None):
        # If transBlock is None then this is a disaggregated variable for
        # multiple Disjuncts and we will handle the mappings separately.
        lb = original_var.lb
        ub = original_var.ub
        if lb is None or ub is None:
            raise GDP_Error("Variables that appear in disjuncts must be "
                            "bounded in order to use the hull "
                            "transformation! Missing bound for %s."
                            % (original_var.name))

        disaggregatedVar.setlb(min(0, lb))
        disaggregatedVar.setub(max(0, ub))

        if lb:
            bigmConstraint.add(
                lb_idx, var_free_indicator*lb <= disaggregatedVar)
        if ub:
            bigmConstraint.add(
                ub_idx, disaggregatedVar <= ub*var_free_indicator)

        # store the mappings from variables to their disaggregated selves on
        # the transformation block.
        if transBlock is not None:
            transBlock._disaggregatedVarMap['disaggregatedVar'][disjunct][
                original_var] = disaggregatedVar
            transBlock._disaggregatedVarMap['srcVar'][
                disaggregatedVar] = original_var
            transBlock._bigMConstraintMap[disaggregatedVar] = bigmConstraint

    def _get_local_var_set(self, disjunction):
        # add Suffix to the relaxation block that disaggregated variables are
        # local (in case this is nested in another Disjunct)
        local_var_set = None
        parent_disjunct = disjunction.parent_block()
        while parent_disjunct is not None:
            if parent_disjunct.ctype is Disjunct:
                break
            parent_disjunct = parent_disjunct.parent_block()
        if parent_disjunct is not None:
            # This limits the cases that a user is allowed to name something
            # (other than a Suffix) 'LocalVars' on a Disjunct. But I am assuming
            # that the Suffix has to be somewhere above the disjunct in the
            # tree, so I can't put it on a Block that I own. And if I'm coopting
            # something of theirs, it may as well be here.
            self._add_local_var_suffix(parent_disjunct)
            if parent_disjunct.LocalVars.get(parent_disjunct) is None:
                parent_disjunct.LocalVars[parent_disjunct] = []
            local_var_set = parent_disjunct.LocalVars[parent_disjunct]

        return local_var_set

    def _warn_for_active_disjunct( self, innerdisjunct, outerdisjunct,
                                   var_substitute_map, zero_substitute_map):
        disjuncts = innerdisjunct.values() if innerdisjunct.is_indexed() else \
                    (innerdisjunct,)
        for disj in disjuncts:
            if disj in self._targets:
                # We're getting to this, have some patience.
                continue
            else:
                # But if it wasn't in the targets after preprocessing, it
                # doesn't belong in an active Disjunction that we are
                # transforming and we should be confused.
                _warn_for_active_disjunct(innerdisjunct, outerdisjunct)

    def _transform_constraint(self, obj, disjunct, var_substitute_map,
                              zero_substitute_map):
        # we will put a new transformed constraint on the relaxation block.
        relaxationBlock = disjunct._transformation_block()
        transBlock = relaxationBlock.parent_block()
        constraintMap = relaxationBlock._constraintMap

        # Though rare, it is possible to get naming conflicts here
        # since constraints from all blocks are getting moved onto the
        # same block. So we get a unique name
        name = unique_component_name(relaxationBlock, obj.getname(
            fully_qualified=True))

        if obj.is_indexed():
            newConstraint = Constraint(obj.index_set(), transBlock.lbub)
        else:
            newConstraint = Constraint(transBlock.lbub)
        relaxationBlock.add_component(name, newConstraint)
        # map the containers:
        # add mapping of original constraint to transformed constraint
        if obj.is_indexed():
            constraintMap['transformedConstraints'][obj] = newConstraint
        # add mapping of transformed constraint container back to original
        # constraint container (or ScalarConstraint)
        constraintMap['srcConstraints'][newConstraint] = obj

        for i in sorted(obj.keys()):
            c = obj[i]
            if not c.active:
                continue

            NL = c.body.polynomial_degree() not in (0,1)
            EPS = self._config.EPS
            mode = self._config.perspective_function

            # We need to evaluate the expression at the origin *before*
            # we substitute the expression variables with the
            # disaggregated variables
            if not NL or mode == "FurmanSawayaGrossmann":
                h_0 = clone_without_expression_components(
                    c.body, substitute=zero_substitute_map)

            y = disjunct.binary_indicator_var
            if NL:
                if mode == "LeeGrossmann":
                    sub_expr = clone_without_expression_components(
                        c.body,
                        substitute=dict(
                            (var,  subs/y)
                            for var, subs in var_substitute_map.items() )
                    )
                    expr = sub_expr * y
                elif mode == "GrossmannLee":
                    sub_expr = clone_without_expression_components(
                        c.body,
                        substitute=dict(
                            (var, subs/(y + EPS))
                            for var, subs in var_substitute_map.items() )
                    )
                    expr = (y + EPS) * sub_expr
                elif mode == "FurmanSawayaGrossmann":
                    sub_expr = clone_without_expression_components(
                        c.body,
                        substitute=dict(
                            (var, subs/((1 - EPS)*y + EPS))
                            for var, subs in var_substitute_map.items() )
                    )
                    expr = ((1-EPS)*y + EPS)*sub_expr - EPS*h_0*(1-y)
                else:
                    raise RuntimeError("Unknown NL Hull mode")
            else:
                expr = clone_without_expression_components(
                    c.body, substitute=var_substitute_map)

            if c.equality:
                if NL:
                    # ESJ TODO: This can't happen right? This is the only
                    # obvious case where someone has messed up, but this has to
                    # be nonconvex, right? Shouldn't we tell them?
                    newConsExpr = expr == c.lower*y
                else:
                    v = list(EXPR.identify_variables(expr))
                    if len(v) == 1 and not c.lower:
                        # Setting a variable to 0 in a disjunct is
                        # *very* common.  We should recognize that in
                        # that structure, the disaggregated variable
                        # will also be fixed to 0.
                        v[0].fix(0)
                        # ESJ: If you ask where the transformed constraint is,
                        # the answer is nowhere. Really, it is in the bounds of
                        # this variable, so I'm going to return
                        # it. Alternatively we could return an empty list, but I
                        # think I like this better.
                        constraintMap['transformedConstraints'][c] = [v[0]]
                        # Reverse map also (this is strange)
                        constraintMap['srcConstraints'][v[0]] = c
                        continue
                    newConsExpr = expr - (1-y)*h_0 == c.lower*y

                if obj.is_indexed():
                    newConstraint.add((i, 'eq'), newConsExpr)
                    # map the _ConstraintDatas (we mapped the container above)
                    constraintMap[
                        'transformedConstraints'][c] = [newConstraint[i,'eq']]
                    constraintMap['srcConstraints'][newConstraint[i,'eq']] = c
                else:
                    newConstraint.add('eq', newConsExpr)
                    # map to the _ConstraintData (And yes, for
                    # ScalarConstraints, this is overwriting the map to the
                    # container we made above, and that is what I want to
                    # happen. ScalarConstraints will map to lists. For
                    # IndexedConstraints, we can map the container to the
                    # container, but more importantly, we are mapping the
                    # _ConstraintDatas to each other above)
                    constraintMap[
                        'transformedConstraints'][c] = [newConstraint['eq']]
                    constraintMap['srcConstraints'][newConstraint['eq']] = c

                continue

            if c.lower is not None:
                if self._generate_debug_messages:
                    _name = c.getname(fully_qualified=True)
                    logger.debug("GDP(Hull): Transforming constraint " +
                                 "'%s'", _name)
                if NL:
                    newConsExpr = expr >= c.lower*y
                else:
                    newConsExpr = expr - (1-y)*h_0 >= c.lower*y

                if obj.is_indexed():
                    newConstraint.add((i, 'lb'), newConsExpr)
                    constraintMap[
                        'transformedConstraints'][c] = [newConstraint[i,'lb']]
                    constraintMap['srcConstraints'][newConstraint[i,'lb']] = c
                else:
                    newConstraint.add('lb', newConsExpr)
                    constraintMap[
                        'transformedConstraints'][c] = [newConstraint['lb']]
                    constraintMap['srcConstraints'][newConstraint['lb']] = c

            if c.upper is not None:
                if self._generate_debug_messages:
                    _name = c.getname(fully_qualified=True)
                    logger.debug("GDP(Hull): Transforming constraint " +
                                 "'%s'", _name)
                if NL:
                    newConsExpr = expr <= c.upper*y
                else:
                    newConsExpr = expr - (1-y)*h_0 <= c.upper*y

                if obj.is_indexed():
                    newConstraint.add((i, 'ub'), newConsExpr)
                    # map (have to account for fact we might have created list
                    # above
                    transformed = constraintMap['transformedConstraints'].get(c)
                    if transformed is not None:
                        transformed.append(newConstraint[i,'ub'])
                    else:
                        constraintMap['transformedConstraints'][
                            c] = [newConstraint[i,'ub']]
                    constraintMap['srcConstraints'][newConstraint[i,'ub']] = c
                else:
                    newConstraint.add('ub', newConsExpr)
                    transformed = constraintMap['transformedConstraints'].get(c)
                    if transformed is not None:
                        transformed.append(newConstraint['ub'])
                    else:
                        constraintMap['transformedConstraints'][
                            c] = [newConstraint['ub']]
                    constraintMap['srcConstraints'][newConstraint['ub']] = c

        # deactivate now that we have transformed
        obj.deactivate()

    def _add_local_var_suffix(self, disjunct):
        # If the Suffix is there, we will borrow it. If not, we make it. If it's
        # something else, we complain.
        localSuffix = disjunct.component("LocalVars")
        if localSuffix is None:
            disjunct.LocalVars = Suffix(direction=Suffix.LOCAL)
        else:
            if localSuffix.ctype is Suffix:
                return
            raise GDP_Error("A component called 'LocalVars' is declared on "
                            "Disjunct %s, but it is of type %s, not Suffix."
                            % (disjunct.getname(fully_qualified=True),
                               localSuffix.ctype))

    # These are all functions to retrieve transformed components from
    # original ones and vice versa.

    @wraps(get_src_disjunct)
    def get_src_disjunct(self, transBlock):
        return get_src_disjunct(transBlock)

    @wraps(get_src_disjunction)
    def get_src_disjunction(self, xor_constraint):
        return get_src_disjunction(xor_constraint)

    @wraps(get_src_constraint)
    def get_src_constraint(self, transformedConstraint):
        return get_src_constraint(transformedConstraint)

    @wraps(get_transformed_constraints)
    def get_transformed_constraints(self, srcConstraint):
        return get_transformed_constraints(srcConstraint)

    def get_disaggregated_var(self, v, disjunct):
        """
        Returns the disaggregated variable corresponding to the Var v and the
        Disjunct disjunct.

        If v is a local variable, this method will return v.

        Parameters
        ----------
        v: a Var that appears in a constraint in a transformed Disjunct
        disjunct: a transformed Disjunct in which v appears
        """
        if disjunct._transformation_block is None:
            raise GDP_Error("Disjunct '%s' has not been transformed"
                            % disjunct.name)
        transBlock = disjunct._transformation_block().parent_block()
        try:
            return transBlock._disaggregatedVarMap['disaggregatedVar'][
                disjunct][v]
        except:
            logger.error("It does not appear '%s' is a "
                         "variable that appears in disjunct '%s'"
                         % (v.name, disjunct.name))
            raise

    def get_src_var(self, disaggregated_var):
        """
        Returns the original model variable to which disaggregated_var
        corresponds.

        Parameters
        ----------
        disaggregated_var: a Var which was created by the hull
                           transformation as a disaggregated variable
                           (and so appears on a transformation block
                           of some Disjunct)
        """
        msg = ("'%s' does not appear to be a "
               "disaggregated variable" % disaggregated_var.name)
        # There are two possibilities: It is declared on a Disjunct
        # transformation Block, or it is declared on the parent of a Disjunct
        # transformation block (if it is a single variable for multiple
        # Disjuncts the original doesn't appear in)
        transBlock = disaggregated_var.parent_block()
        if not hasattr(transBlock, '_disaggregatedVarMap'):
            try:
                transBlock = transBlock.parent_block().parent_block()
            except:
                logger.error(msg)
                raise
        try:
            return transBlock._disaggregatedVarMap['srcVar'][disaggregated_var]
        except:
            logger.error(msg)
            raise

    # retrieves the disaggregation constraint for original_var resulting from
    # transforming disjunction
    def get_disaggregation_constraint(self, original_var, disjunction):
        """
        Returns the disaggregation (re-aggregation?) constraint
        (which links the disaggregated variables to their original)
        corresponding to original_var and the transformation of disjunction.

        Parameters
        ----------
        original_var: a Var which was disaggregated in the transformation
                      of Disjunction disjunction
        disjunction: a transformed Disjunction containing original_var
        """
        for disjunct in disjunction.disjuncts:
            transBlock = disjunct._transformation_block
            if transBlock is not None:
                break
        if transBlock is None:
            raise GDP_Error("Disjunction '%s' has not been properly "
                            "transformed:"
                            " None of its disjuncts are transformed."
                            % disjunction.name)

        try:
            return transBlock().parent_block()._disaggregationConstraintMap[
                original_var][disjunction]
        except:
            logger.error("It doesn't appear that '%s' is a variable that was "
                         "disaggregated by Disjunction '%s'" %
                         (original_var.name, disjunction.name))
            raise

    def get_var_bounds_constraint(self, v):
        """
        Returns the IndexedConstraint which sets a disaggregated
        variable to be within its bounds when its Disjunct is active and to
        be 0 otherwise. (It is always an IndexedConstraint because each
        bound becomes a separate constraint.)

        Parameters
        ----------
        v: a Var which was created by the hull  transformation as a
           disaggregated variable (and so appears on a transformation
           block of some Disjunct)
        """
        msg = ("Either '%s' is not a disaggregated variable, or "
               "the disjunction that disaggregates it has not "
               "been properly transformed." % v.name)
        # This can only go well if v is a disaggregated var
        transBlock = v.parent_block()
        if not hasattr(transBlock, '_bigMConstraintMap'):
            try:
                transBlock = transBlock.parent_block().parent_block()
            except:
                logger.error(msg)
                raise
        try:
            return transBlock._bigMConstraintMap[v]
        except:
            logger.error(msg)
            raise


@TransformationFactory.register(
    'gdp.chull',
    doc="[DEPRECATED] please use 'gdp.hull' to get the Hull transformation.")
@deprecated("The 'gdp.chull' name is deprecated. "
            "Please use the more apt 'gdp.hull' instead.",
            logger='pyomo.gdp',
            version="5.7")
class _Deprecated_Name_Hull(Hull_Reformulation):
    def __init__(self):
        super(_Deprecated_Name_Hull, self).__init__()<|MERGE_RESOLUTION|>--- conflicted
+++ resolved
@@ -174,32 +174,6 @@
 
     def __init__(self):
         super(Hull_Reformulation, self).__init__()
-<<<<<<< HEAD
-=======
-        self.handlers = {
-            Constraint : self._transform_constraint,
-            Var :        False,
-            BooleanVar:  False,
-            Connector :  False,
-            Expression : False,
-            Param :      False,
-            Set :        False,
-            SetOf :      False,
-            RangeSet:    False,
-            Suffix :     False,
-            Disjunction: False, # We intentionally pass over active Disjunctions
-                                # that are on Disjuncts because we know they are
-                                # in the list of objects to transform after
-                                # preprocessing, so they will be transformed
-                                # later.
-            Disjunct:    self._warn_for_active_disjunct,
-            Block:       False,
-            Port:        False,
-            }
-        self._generate_debug_messages = False
-        self._transformation_blocks = {}
-        self._algebraic_constraints = {}
->>>>>>> 99b5f481
         self._targets = set()
         self.logger = logger
 
