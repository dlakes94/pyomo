--- conflicted
+++ resolved
@@ -26,22 +26,13 @@
 from pyomo.core.base import Transformation, TransformationFactory, Reference
 import pyomo.core.expr.current as EXPR
 from pyomo.gdp import Disjunct, Disjunction, GDP_Error
-<<<<<<< HEAD
-from pyomo.gdp.util import (
-    _warn_for_active_logical_constraint, target_list, is_child_of, get_src_disjunction,
-    get_src_constraint, get_transformed_constraints,
-    _get_constraint_transBlock, get_src_disjunct,
-    _warn_for_active_disjunction,
-    _warn_for_active_disjunct, )
-from pyomo.network import Port
-=======
 from pyomo.gdp.util import ( _warn_for_active_logical_constraint, target_list,
                              is_child_of, get_src_disjunction,
                              get_src_constraint, get_transformed_constraints,
                              _get_constraint_transBlock, get_src_disjunct,
                              _warn_for_active_disjunction,
                              _warn_for_active_disjunct, )
->>>>>>> a5737c51
+from pyomo.network import Port
 from pyomo.repn import generate_standard_repn
 
 from functools import wraps
