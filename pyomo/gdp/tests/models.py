from pyomo.core import (Block, ConcreteModel, Constraint, Objective, Param,
                        Set, Var, inequality, maximize)
from pyomo.gdp import Disjunct, Disjunction


def oneVarDisj():
    m = ConcreteModel()
    m.x = Var(bounds=(0, 10))
    m.disj1 = Disjunct()
    m.disj1.xTrue = Constraint(expr=m.x==1)
    m.disj2 = Disjunct()
    m.disj2.xFalse = Constraint(expr=m.x==0)
    m.disjunction = Disjunction(expr=[m.disj1, m.disj2])
    m.obj = Objective(expr=m.x)
    return m

def makeTwoTermDisj():
    m = ConcreteModel()
    m.a = Var(bounds=(2, 7))
    m.x = Var(bounds=(4, 9))

    def d_rule(disjunct, flag):
        m = disjunct.model()
        if flag:
            disjunct.c1 = Constraint(expr=m.a == 0)
            disjunct.c2 = Constraint(expr=m.x <= 7)
        else:
            disjunct.c = Constraint(expr=m.a >= 5)
    m.d = Disjunct([0, 1], rule=d_rule)
    m.disjunction = Disjunction(expr=[m.d[0], m.d[1]])
    return m


def makeTwoTermDisj_Nonlinear():
    m = ConcreteModel()
    m.w = Var(bounds=(2, 7))
    m.x = Var(bounds=(1, 8))
    m.y = Var(bounds=(-10, -3))

    def d_rule(disjunct, flag):
        m = disjunct.model()
        if flag:
            disjunct.c1 = Constraint(expr=m.x >= 2)
            disjunct.c2 = Constraint(expr=m.w == 3)
            disjunct.c3 = Constraint(expr=(1, m.x, 3))
        else:
            disjunct.c = Constraint(expr=m.x + m.y**2 <= 14)
    m.d = Disjunct([0, 1], rule=d_rule)
    m.disjunction = Disjunction(expr=[m.d[0], m.d[1]])
    return m


def makeTwoTermDisj_IndexedConstraints():
    m = ConcreteModel()
    m.s = Set(initialize=[1, 2])
    m.a = Var(m.s)
    m.b = Block()

    def disj1_rule(disjunct):
        m = disjunct.model()

        def c_rule(d, s):
            return m.a[s] == 0
        disjunct.c = Constraint(m.s, rule=c_rule)
    m.b.simpledisj1 = Disjunct(rule=disj1_rule)

    def disj2_rule(disjunct):
        m = disjunct.model()

        def c_rule(d, s):
            return m.a[s] <= 3
        disjunct.c = Constraint(m.s, rule=c_rule)
    m.b.simpledisj2 = Disjunct(rule=disj2_rule)
    m.b.disjunction = Disjunction(expr=[m.b.simpledisj1, m.b.simpledisj2])
    return m


def makeTwoTermDisj_IndexedConstraints_BoundedVars():
    # same concept as above, but bounded variables
    m = ConcreteModel()
    m.s = Set(initialize=[1, 2])
    m.lbs = Param(m.s, initialize={1: 2, 2: 4})
    m.ubs = Param(m.s, initialize={1: 7, 2: 6})

    def bounds_rule(m, s):
        return (m.lbs[s], m.ubs[s])
    m.a = Var(m.s, bounds=bounds_rule)

    def d_rule(disjunct, flag):
        m = disjunct.model()

        def true_rule(d, s):
            return m.a[s] == 0

        def false_rule(d, s):
            return m.a[s] >= 5
        if flag:
            disjunct.c = Constraint(m.s, rule=true_rule)
        else:
            disjunct.c = Constraint(m.s, rule=false_rule)
    m.disjunct = Disjunct([0, 1], rule=d_rule)
    m.disjunction = Disjunction(expr=[m.disjunct[0], m.disjunct[1]])
    return m


def makeTwoTermDisj_boxes():
    m = ConcreteModel()
    m.x = Var(bounds=(0,5))
    m.y = Var(bounds=(0,5))
    def d_rule(disjunct, flag):
        m = disjunct.model()
        if flag:
            disjunct.c1 = Constraint(expr=inequality(1, m.x, 2))
            disjunct.c2 = Constraint(expr=inequality(3, m.y, 4))
        else:
            disjunct.c1 = Constraint(expr=inequality(3, m.x, 4))
            disjunct.c2 = Constraint(expr=inequality(1, m.y, 2))
    m.d = Disjunct([0,1], rule=d_rule)
    def disj_rule(m):
        return [m.d[0], m.d[1]]
    m.disjunction = Disjunction(rule=disj_rule)
    m.obj = Objective(expr=m.x + 2*m.y)
    return m


def makeThreeTermDisj_IndexedConstraints():
    m = ConcreteModel()
    m.I = [1, 2, 3]
    m.x = Var(m.I, bounds=(0, 10))

    def c_rule(b, i):
        m = b.model()
        return m.x[i] >= i

    def d_rule(d, j):
        m = d.model()
        d.c = Constraint(m.I[:j], rule=c_rule)
    m.d = Disjunct(m.I, rule=d_rule)
    m.disjunction = Disjunction(expr=[m.d[i] for i in m.I])
    return m


def makeTwoTermIndexedDisjunction():
    m = ConcreteModel()
    m.A = Set(initialize=[1, 2, 3])
    m.B = Set(initialize=['a', 'b'])
    m.x = Var(m.A, bounds=(-10, 10))

    def disjunct_rule(d, i, k):
        m = d.model()
        if k == 'a':
            d.cons_a = Constraint(expr=m.x[i] >= 5)
        if k == 'b':
            d.cons_b = Constraint(expr=m.x[i] <= 0)
    m.disjunct = Disjunct(m.A, m.B, rule=disjunct_rule)

    def disj_rule(m, i):
        return [m.disjunct[i, k] for k in m.B]
    m.disjunction = Disjunction(m.A, rule=disj_rule)
    return m


def makeTwoTermMultiIndexedDisjunction():
    m = ConcreteModel()
    m.s = Set(initialize=[1, 2])
    m.t = Set(initialize=['A', 'B'])
    m.a = Var(m.s, m.t, bounds=(2, 7))

    def d_rule(disjunct, flag, s, t):
        m = disjunct.model()
        if flag:
            disjunct.c = Constraint(expr=m.a[s, t] == 0)
        else:
            disjunct.c = Constraint(expr=m.a[s, t] >= 5)
    m.disjunct = Disjunct([0, 1], m.s, m.t, rule=d_rule)

    def disj_rule(m, s, t):
        return [m.disjunct[0, s, t], m.disjunct[1, s, t]]
    m.disjunction = Disjunction(m.s, m.t, rule=disj_rule)
    return m


def makeTwoTermIndexedDisjunction_BoundedVars():
    m = ConcreteModel()
    m.s = Set(initialize=[1, 2, 3])
    m.a = Var(m.s, bounds=(-100, 100))

    def disjunct_rule(d, s, flag):
        m = d.model()
        if flag:
            d.c = Constraint(expr=m.a[s] >= 6)
        else:
            d.c = Constraint(expr=m.a[s] <= 3)
    m.disjunct = Disjunct(m.s, [0, 1], rule=disjunct_rule)

    def disjunction_rule(m, s):
        return [m.disjunct[s, flag] for flag in [0, 1]]
    m.disjunction = Disjunction(m.s, rule=disjunction_rule)
    return m


def makeThreeTermIndexedDisj():
    m = ConcreteModel()
    m.s = Set(initialize=[1, 2])
    m.a = Var(m.s, bounds=(2, 7))

    def d_rule(disjunct, flag, s):
        m = disjunct.model()
        if flag == 0:
            disjunct.c = Constraint(expr=m.a[s] == 0)
        elif flag == 1:
            disjunct.c = Constraint(expr=m.a[s] >= 5)
        else:
            disjunct.c = Constraint(expr=inequality(2, m.a[s], 4))
    m.disjunct = Disjunct([0, 1, 2], m.s, rule=d_rule)

    def disj_rule(m, s):
        return [m.disjunct[0, s], m.disjunct[1, s], m.disjunct[2, s]]
    m.disjunction = Disjunction(m.s, rule=disj_rule)
    return m


def makeTwoTermDisjOnBlock():
    m = ConcreteModel()
    m.b = Block()
    m.a = Var(bounds=(0, 5))

    # On a whim, verify that the decorator notation works
    @m.b.Disjunct([0, 1])
    def disjunct(disjunct, flag):
        m = disjunct.model()
        if flag:
            disjunct.c = Constraint(expr=m.a <= 3)
        else:
            disjunct.c = Constraint(expr=m.a == 0)

    @m.b.Disjunction()
    def disjunction(m):
        return [m.disjunct[0], m.disjunct[1]]

    return m


def makeDisjunctionsOnIndexedBlock():
    m = ConcreteModel()
    m.s = Set(initialize=[1, 2])
    m.a = Var(m.s, bounds=(0, 70))

    @m.Disjunct(m.s, [0, 1])
    def disjunct1(disjunct, s, flag):
        m = disjunct.model()
        if not flag:
            disjunct.c = Constraint(expr=m.a[s] == 0)
        else:
            disjunct.c = Constraint(expr=m.a[s] >= 7)

    def disjunction1_rule(m, s):
        return [m.disjunct1[s, flag] for flag in [0, 1]]
    m.disjunction1 = Disjunction(m.s, rule=disjunction1_rule)

    m.b = Block([0, 1])
    m.b[0].x = Var(bounds=(-2, 2))

    def disjunct2_rule(disjunct, flag):
        if not flag:
            disjunct.c = Constraint(expr=m.b[0].x <= 0)
        else:
            disjunct.c = Constraint(expr=m.b[0].x >= 0)
    m.b[0].disjunct = Disjunct([0, 1], rule=disjunct2_rule)

    def disjunction(b, i):
        return [b.disjunct[0], b.disjunct[1]]
    m.b[0].disjunction = Disjunction([0], rule=disjunction)

    m.b[1].y = Var(bounds=(-3, 3))
    m.b[1].disjunct0 = Disjunct()
    m.b[1].disjunct0.c = Constraint(expr=m.b[1].y <= 0)
    m.b[1].disjunct1 = Disjunct()
    m.b[1].disjunct1.c = Constraint(expr=m.b[1].y >= 0)
    m.b[1].disjunction = Disjunction(
        expr=[m.b[1].disjunct0, m.b[1].disjunct1])
    return m


def makeTwoTermDisj_BlockOnDisj():
    m = ConcreteModel()
    m.x = Var(bounds=(0, 1000))
    m.y = Var(bounds=(0, 800))

    def disj_rule(d, flag):
        m = d.model()
        if flag:
            d.b = Block()
            d.b.c = Constraint(expr=m.x == 0)
            d.add_component('b.c', Constraint(expr=m.y >= 9))
            d.b.anotherblock = Block()
            d.b.anotherblock.c = Constraint(expr=m.y >= 11)
            d.bb = Block([1])
            d.bb[1].c = Constraint(expr=m.x == 0)
        else:
            d.c = Constraint(expr=m.x >= 80)
    m.evil = Disjunct([0, 1], rule=disj_rule)
    m.disjunction = Disjunction(expr=[m.evil[0], m.evil[1]])
    return m


def makeNestedDisjunctions():
    m = ConcreteModel()
    m.x = Var(bounds=(-9, 9))
    m.z = Var(bounds=(0, 10))
    m.a = Var(bounds=(0, 23))

    def disjunct_rule(disjunct, flag):
        m = disjunct.model()
        if flag:
            def innerdisj_rule(disjunct, flag):
                m = disjunct.model()
                if flag:
                    disjunct.c = Constraint(expr=m.z >= 5)
                else:
                    disjunct.c = Constraint(expr=m.z == 0)
            disjunct.innerdisjunct = Disjunct([0, 1], rule=innerdisj_rule)

            @disjunct.Disjunction([0])
            def innerdisjunction(b, i):
                return [b.innerdisjunct[0], b.innerdisjunct[1]]
            disjunct.c = Constraint(expr=m.a <= 2)
        else:
            disjunct.c = Constraint(expr=m.x == 2)
    m.disjunct = Disjunct([0, 1], rule=disjunct_rule)
    # I want a SimpleDisjunct with a disjunction in it too

    def simpledisj_rule(disjunct):
        m = disjunct.model()

        @disjunct.Disjunct()
        def innerdisjunct0(disjunct):
            disjunct.c = Constraint(expr=m.x <= 2)

        @disjunct.Disjunct()
        def innerdisjunct1(disjunct):
            disjunct.c = Constraint(expr=m.x >= 4)

        disjunct.innerdisjunction = Disjunction(
            expr=[disjunct.innerdisjunct0, disjunct.innerdisjunct1])
    m.simpledisjunct = Disjunct(rule=simpledisj_rule)
    m.disjunction = Disjunction(
        expr=[m.simpledisjunct, m.disjunct[0], m.disjunct[1]])
    return m


def makeNestedDisjunctions_FlatDisjuncts():
    m = ConcreteModel()
    m.x = Var(bounds=(0, 2))
    m.obj = Objective(expr=m.x)
    m.d1 = Disjunct()
    m.d1.c = Constraint(expr=m.x >= 1)
    m.d2 = Disjunct()
    m.d2.c = Constraint(expr=m.x >= 1.1)
    m.d3 = Disjunct()
    m.d3.c = Constraint(expr=m.x >= 1.2)
    m.d4 = Disjunct()
    m.d4.c = Constraint(expr=m.x >= 1.3)
    m.disj = Disjunction(expr=[m.d1, m.d2])
    m.d1.disj = Disjunction(expr=[m.d3, m.d4])
    return m


def makeNestedDisjunctions_NestedDisjuncts():
    m = ConcreteModel()
    m.x = Var(bounds=(0, 2))
    m.obj = Objective(expr=m.x)
    m.d1 = Disjunct()
    m.d1.c = Constraint(expr=m.x >= 1)
    m.d2 = Disjunct()
    m.d2.c = Constraint(expr=m.x >= 1.1)
    m.d1.d3 = Disjunct()
    m.d1.d3.c = Constraint(expr=m.x >= 1.2)
    m.d1.d4 = Disjunct()
    m.d1.d4.c = Constraint(expr=m.x >= 1.3)
    m.disj = Disjunction(expr=[m.d1, m.d2])
    m.d1.disj2 = Disjunction(expr=[m.d1.d3, m.d1.d4])
    return m


def makeDisjunctInMultipleDisjunctions():
    m = ConcreteModel()
    m.a = Var(bounds=(-10, 50))

    def d1_rule(disjunct, flag):
        m = disjunct.model()
        if flag:
            disjunct.c = Constraint(expr=m.a == 0)
        else:
            disjunct.c = Constraint(expr=m.a >= 5)
    m.disjunct1 = Disjunct([0, 1], rule=d1_rule)

    def d2_rule(disjunct, flag):
        if not flag:
            disjunct.c = Constraint(expr=m.a >= 30)
        else:
            disjunct.c = Constraint(expr=m.a == 100)
    m.disjunct2 = Disjunct([0, 1], rule=d2_rule)

    m.disjunction1 = Disjunction(expr=[m.disjunct1[0], m.disjunct1[1]])
    m.disjunction2 = Disjunction(expr=[m.disjunct2[0], m.disjunct1[1]])
    # Deactivate unused disjunct like we are supposed to
    m.disjunct2[1].deactivate()
    return m


def makeDisjunctInMultipleDisjunctions_no_deactivate():
    m = ConcreteModel()
    m.a = Var(bounds=(-10, 50))

    def d1_rule(disjunct, flag):
        m = disjunct.model()
        if flag:
            disjunct.c = Constraint(expr=m.a == 0)
        else:
            disjunct.c = Constraint(expr=m.a >= 5)
    m.disjunct1 = Disjunct([0, 1], rule=d1_rule)

    def d2_rule(disjunct, flag):
        if not flag:
            disjunct.c = Constraint(expr=m.a >= 30)
        else:
            disjunct.c = Constraint(expr=m.a == 100)
    m.disjunct2 = Disjunct([0, 1], rule=d2_rule)

    m.disjunction1 = Disjunction(expr=[m.disjunct1[0], m.disjunct1[1]])
    m.disjunction2 = Disjunction(expr=[m.disjunct2[0], m.disjunct1[1]])
    return m


def makeDuplicatedNestedDisjunction():
    m = ConcreteModel()
    m.x = Var(bounds=(0, 8))

    def outerdisj_rule(d, flag):
        m = d.model()
        if flag:
            def innerdisj_rule(d, flag):
                m = d.model()
                if flag:
                    d.c = Constraint(expr=m.x >= 2)
                else:
                    d.c = Constraint(expr=m.x == 0)
            d.innerdisjunct = Disjunct([0, 1], rule=innerdisj_rule)
            d.innerdisjunction = Disjunction(expr=[d.innerdisjunct[0],
                                                   d.innerdisjunct[1]])
            d.duplicateddisjunction = Disjunction(expr=[d.innerdisjunct[0],
                                                        d.innerdisjunct[1]])
        else:
            d.c = Constraint(expr=m.x == 8)
    m.outerdisjunct = Disjunct([0, 1], rule=outerdisj_rule)
    m.disjunction = Disjunction(expr=[m.outerdisjunct[0],
                                      m.outerdisjunct[1]])
    return m


##########################
# Grossman lecture models
##########################

def grossmann_oneDisj():
    m = ConcreteModel()
    m.x = Var(bounds=(0,20))
    m.y = Var(bounds=(0, 20))
    m.disjunct1 = Disjunct()
    m.disjunct1.constraintx = Constraint(expr=inequality(0, m.x, 2))
    m.disjunct1.constrainty = Constraint(expr=inequality(7, m.y, 10))

    m.disjunct2 = Disjunct()
    m.disjunct2.constraintx = Constraint(expr=inequality(8, m.x, 10))
    m.disjunct2.constrainty = Constraint(expr=inequality(0, m.y, 3))

    m.disjunction = Disjunction(expr=[m.disjunct1, m.disjunct2])

    m.objective = Objective(expr=m.x + 2*m.y, sense=maximize)

    return m

def to_break_constraint_tolerances():
    m = ConcreteModel()
    m.x = Var(bounds=(0, 130))
    m.y = Var(bounds=(0, 130))
    m.disjunct1 = Disjunct()
    m.disjunct1.constraintx = Constraint(expr=inequality(0, m.x, 2))
    m.disjunct1.constrainty = Constraint(expr=inequality(117, m.y, 127))

    m.disjunct2 = Disjunct()
    m.disjunct2.constraintx = Constraint(expr=inequality(118, m.x, 120))
    m.disjunct2.constrainty = Constraint(expr=inequality(0, m.y, 3))

    m.disjunction = Disjunction(expr=[m.disjunct1, m.disjunct2])

    m.objective = Objective(expr=m.x + 2*m.y, sense=maximize)

    return m

def grossmann_twoDisj():
    m = grossmann_oneDisj()

    m.disjunct3 = Disjunct()
    m.disjunct3.constraintx = Constraint(expr=inequality(1, m.x, 2.5))
    m.disjunct3.constrainty = Constraint(expr=inequality(6.5, m.y, 8))
    
    m.disjunct4 = Disjunct()
    m.disjunct4.constraintx = Constraint(expr=inequality(9, m.x, 11))
    m.disjunct4.constrainty = Constraint(expr=inequality(2, m.y, 3.5))

    m.disjunction2 = Disjunction(expr=[m.disjunct3, m.disjunct4])
    
    return m

<<<<<<< HEAD
=======
def twoDisj_twoCircles_easy():
    m = ConcreteModel()
    m.x = Var(bounds=(0,8))
    m.y = Var(bounds=(0,10))

    m.upper_circle = Disjunct()
    m.upper_circle.cons = Constraint(expr=(m.x - 1)**2 + (m.y - 6)**2 <= 2)
    m.lower_circle = Disjunct()
    m.lower_circle.cons = Constraint(expr=(m.x - 4)**2 + (m.y - 2)**2 <= 2)

    m.disjunction = Disjunction(expr=[m.upper_circle, m.lower_circle])
    
    m.obj = Objective(expr=m.x + m.y, sense=maximize)
    return m

def fourCircles():
    m = twoDisj_twoCircles_easy()

    # and add two more overlapping circles, a la the Grossmann test case with
    # the rectangles. (but not change my nice integral optimal solution...)
    m.upper_circle2 = Disjunct()
    m.upper_circle2.cons = Constraint(expr=(m.x - 2)**2 + (m.y - 7)**2 <= 1)

    m.lower_circle2 = Disjunct()
    m.lower_circle2.cons = Constraint(expr=(m.x - 5)**2 + (m.y - 3)**2 <= 2)

    m.disjunction2 = Disjunction(expr=[m.upper_circle2, m.lower_circle2])

    return m

>>>>>>> b0ea102e
# TODO: these are things to use to test targets. Because I think you should be
# able to solve m.b below and get what you expect, not have all the constraints
# from your disjunctions get moved onto the model.
def gdp_on_block():
    m = ConcreteModel()
    m.b = Block()
    m.b.x = Var(bounds=(0,10))
    m.b.y = Var(bounds=(-5, 5))
    m.b.disjunct1 = Disjunct()
    m.b.disjunct1.cons1 = Constraint(expr=(7, m.b.x, 9))
    m.b.disjunct1.cons2 = Constraint(expr=(2, m.b.y, 5))
    m.b.disjunct2 = Disjunct()
    m.b.disjunct2.cons1 = Constraint(expr=(0, m.b.x, 1))
    m.b.disjunct2.cons2 = Constraint(expr=(-4, m.b.y, 0))
    m.b.disjunction = Disjunction(expr=[m.b.disjunct1, m.b.disjunct2])

    return m

def gdps_on_indexedBlock():
    m = ConcreteModel()

    # put the entire gdp on each of two blockDatas
    @m.Block([1,2])
    def b(m, i):
        return gdp_on_block()
    
    return m<|MERGE_RESOLUTION|>--- conflicted
+++ resolved
@@ -514,8 +514,6 @@
     
     return m
 
-<<<<<<< HEAD
-=======
 def twoDisj_twoCircles_easy():
     m = ConcreteModel()
     m.x = Var(bounds=(0,8))
@@ -546,7 +544,6 @@
 
     return m
 
->>>>>>> b0ea102e
 # TODO: these are things to use to test targets. Because I think you should be
 # able to solve m.b below and get what you expect, not have all the constraints
 # from your disjunctions get moved onto the model.
